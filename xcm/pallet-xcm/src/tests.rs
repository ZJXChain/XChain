// Copyright 2020 Parity Technologies (UK) Lt dest: (), max_response_weight: () d.
// This file is part of Polkadot.

// Polkadot is free software: you can redistribute it and/or modify
// it under the terms of the GNU General Public License as published by
// the Free Software Foundation, either version 3 of the License, or
// (at your option) any later version.

// Polkadot is distributed in the hope that it will be useful,
// but WITHOUT ANY WARRANTY; without even the implied warranty of
// MERCHANTABILITY or FITNESS FOR A PARTICULAR PURPOSE.  See the
// GNU General Public License for more details.

// You should have received a copy of the GNU General Public License
// along with Polkadot.  If not, see <http://www.gnu.org/licenses/>.

use crate::{mock::*, QueryStatus};
use frame_support::{assert_noop, assert_ok, traits::Currency};
use polkadot_parachain::primitives::{AccountIdConversion, Id as ParaId};
use std::convert::TryInto;
<<<<<<< HEAD
use xcm::latest::prelude::*;
use xcm_executor::XcmExecutor;
=======
use xcm::{v1::prelude::*, VersionedXcm};
>>>>>>> aeba4a80

const ALICE: AccountId = AccountId::new([0u8; 32]);
const BOB: AccountId = AccountId::new([1u8; 32]);
const PARA_ID: u32 = 2000;
const INITIAL_BALANCE: u128 = 100;
const SEND_AMOUNT: u128 = 10;

#[test]
fn report_outcome_notify_works() {
	let balances =
		vec![(ALICE, INITIAL_BALANCE), (ParaId::from(PARA_ID).into_account(), INITIAL_BALANCE)];
	let sender = AccountId32 { network: AnyNetwork::get(), id: ALICE.into() }.into();
	let mut message = Xcm(vec![TransferAsset {
		assets: (Here, SEND_AMOUNT).into(),
		beneficiary: sender.clone(),
	}]);
	let call = pallet_test_notifier::Call::notification_received(0, Default::default());
	let notify = Call::TestNotifier(call);
	new_test_ext_with_balances(balances).execute_with(|| {
		XcmPallet::report_outcome_notify(&mut message, Parachain(PARA_ID).into(), notify, 100);
		assert_eq!(
			message,
			Xcm(vec![
				ReportOutcome { query_id: 0, dest: Parent.into(), max_response_weight: 1_000_000 },
				TransferAsset { assets: (Here, SEND_AMOUNT).into(), beneficiary: sender.clone() },
			])
		);
		let status = QueryStatus::Pending {
			responder: MultiLocation::from(Parachain(PARA_ID)).into(),
			maybe_notify: Some((4, 2)),
			timeout: 100,
		};
		assert_eq!(crate::Queries::<Test>::iter().collect::<Vec<_>>(), vec![(0, status)]);

		let r = XcmExecutor::<XcmConfig>::execute_xcm(
			Parachain(PARA_ID).into(),
			Xcm(vec![QueryResponse {
				query_id: 0,
				response: Response::ExecutionResult(Ok(())),
				max_weight: 1_000_000,
			}]),
			1_000_000_000,
		);
		assert_eq!(r, Outcome::Complete(1_000));
		assert_eq!(
			last_events(2),
			vec![
				Event::TestNotifier(pallet_test_notifier::Event::ResponseReceived(
					Parachain(PARA_ID).into(),
					0,
					Response::ExecutionResult(Ok(())),
				)),
				Event::XcmPallet(crate::Event::Notified(0, 4, 2)),
			]
		);
		assert_eq!(crate::Queries::<Test>::iter().collect::<Vec<_>>(), vec![]);
	});
}

#[test]
fn report_outcome_works() {
	let balances =
		vec![(ALICE, INITIAL_BALANCE), (ParaId::from(PARA_ID).into_account(), INITIAL_BALANCE)];
	let sender = AccountId32 { network: AnyNetwork::get(), id: ALICE.into() }.into();
	let mut message = Xcm(vec![TransferAsset {
		assets: (Here, SEND_AMOUNT).into(),
		beneficiary: sender.clone(),
	}]);
	new_test_ext_with_balances(balances).execute_with(|| {
		XcmPallet::report_outcome(&mut message, Parachain(PARA_ID).into(), 100);
		assert_eq!(
			message,
			Xcm(vec![
				ReportOutcome { query_id: 0, dest: Parent.into(), max_response_weight: 0 },
				TransferAsset { assets: (Here, SEND_AMOUNT).into(), beneficiary: sender.clone() },
			])
		);
		let status = QueryStatus::Pending {
			responder: MultiLocation::from(Parachain(PARA_ID)).into(),
			maybe_notify: None,
			timeout: 100,
		};
		assert_eq!(crate::Queries::<Test>::iter().collect::<Vec<_>>(), vec![(0, status)]);

		let r = XcmExecutor::<XcmConfig>::execute_xcm(
			Parachain(PARA_ID).into(),
			Xcm(vec![QueryResponse {
				query_id: 0,
				response: Response::ExecutionResult(Ok(())),
				max_weight: 0,
			}]),
			1_000_000_000,
		);
		assert_eq!(r, Outcome::Complete(1_000));
		assert_eq!(
			last_event(),
			Event::XcmPallet(crate::Event::ResponseReady(0, Response::ExecutionResult(Ok(())),))
		);

		let response = Some((Response::ExecutionResult(Ok(())), 1));
		assert_eq!(XcmPallet::take_response(0), response);
	});
}

/// Test sending an `XCM` message (`XCM::ReserveAssetDeposit`)
///
/// Asserts that the expected message is sent and the event is emitted
#[test]
fn send_works() {
	let balances =
		vec![(ALICE, INITIAL_BALANCE), (ParaId::from(PARA_ID).into_account(), INITIAL_BALANCE)];
	new_test_ext_with_balances(balances).execute_with(|| {
		let sender: MultiLocation =
			AccountId32 { network: AnyNetwork::get(), id: ALICE.into() }.into();
<<<<<<< HEAD
		let message = Xcm(vec![
			ReserveAssetDeposited((Parent, SEND_AMOUNT).into()),
			ClearOrigin,
			buy_execution((Parent, SEND_AMOUNT)),
			DepositAsset { assets: All.into(), max_assets: 1, beneficiary: sender.clone() },
		]);
		let dest = Box::new(RelayLocation::get());
		assert_ok!(XcmPallet::send(Origin::signed(ALICE), dest, Box::new(message.clone())));
=======
		let message = Xcm::ReserveAssetDeposited {
			assets: (Parent, SEND_AMOUNT).into(),
			effects: vec![
				buy_execution((Parent, SEND_AMOUNT), weight),
				DepositAsset { assets: All.into(), max_assets: 1, beneficiary: sender.clone() },
			],
		};
		assert_ok!(XcmPallet::send(
			Origin::signed(ALICE),
			Box::new(RelayLocation::get().into()),
			Box::new(VersionedXcm::from(message.clone()))
		));
>>>>>>> aeba4a80
		assert_eq!(
			sent_xcm(),
			vec![(
				Here.into(),
				Xcm(Some(DescendOrigin(sender.clone().try_into().unwrap()))
					.into_iter()
					.chain(message.0.clone().into_iter())
					.collect())
			)],
		);
		assert_eq!(
			last_event(),
			Event::XcmPallet(crate::Event::Sent(sender, RelayLocation::get(), message))
		);
	});
}

/// Test that sending an `XCM` message fails when the `XcmRouter` blocks the
/// matching message format
///
/// Asserts that `send` fails with `Error::SendFailure`
#[test]
fn send_fails_when_xcm_router_blocks() {
	let balances =
		vec![(ALICE, INITIAL_BALANCE), (ParaId::from(PARA_ID).into_account(), INITIAL_BALANCE)];
	new_test_ext_with_balances(balances).execute_with(|| {
		let sender: MultiLocation =
			Junction::AccountId32 { network: AnyNetwork::get(), id: ALICE.into() }.into();
		let message = Xcm(vec![
			ReserveAssetDeposited((Parent, SEND_AMOUNT).into()),
			buy_execution((Parent, SEND_AMOUNT)),
			DepositAsset { assets: All.into(), max_assets: 1, beneficiary: sender.clone() },
		]);
		let dest = Box::new(MultiLocation::ancestor(8));
		assert_noop!(
<<<<<<< HEAD
			XcmPallet::send(Origin::signed(ALICE), dest, Box::new(message),),
			crate::Error::<Test>::SendFailure,
=======
			XcmPallet::send(
				Origin::signed(ALICE),
				Box::new(MultiLocation::ancestor(8).into()),
				Box::new(VersionedXcm::from(message.clone())),
			),
			crate::Error::<Test>::SendFailure
>>>>>>> aeba4a80
		);
	});
}

/// Test `teleport_assets`
///
/// Asserts that the sender's balance is decreased as a result of execution of
/// local effects.
#[test]
fn teleport_assets_works() {
	let balances =
		vec![(ALICE, INITIAL_BALANCE), (ParaId::from(PARA_ID).into_account(), INITIAL_BALANCE)];
	new_test_ext_with_balances(balances).execute_with(|| {
		let weight = 2 * BaseXcmWeight::get();
		assert_eq!(Balances::total_balance(&ALICE), INITIAL_BALANCE);
		assert_ok!(XcmPallet::teleport_assets(
			Origin::signed(ALICE),
			Box::new(RelayLocation::get().into()),
			Box::new(AccountId32 { network: Any, id: BOB.into() }.into().into()),
			Box::new((Here, SEND_AMOUNT).into()),
			0,
		));
		assert_eq!(Balances::total_balance(&ALICE), INITIAL_BALANCE - SEND_AMOUNT);
		assert_eq!(
			last_event(),
			Event::XcmPallet(crate::Event::Attempted(Outcome::Complete(weight)))
		);
	});
}

/// Test `reserve_transfer_assets`
///
/// Asserts that the sender's balance is decreased and the beneficiary's balance
/// is increased. Verifies the correct message is sent and event is emitted.
#[test]
fn reserve_transfer_assets_works() {
	let balances =
		vec![(ALICE, INITIAL_BALANCE), (ParaId::from(PARA_ID).into_account(), INITIAL_BALANCE)];
	new_test_ext_with_balances(balances).execute_with(|| {
		let weight = BaseXcmWeight::get();
		let dest: MultiLocation =
			Junction::AccountId32 { network: NetworkId::Any, id: ALICE.into() }.into();
		assert_eq!(Balances::total_balance(&ALICE), INITIAL_BALANCE);
		assert_ok!(XcmPallet::reserve_transfer_assets(
			Origin::signed(ALICE),
			Box::new(Parachain(PARA_ID).into().into()),
			Box::new(dest.clone().into()),
			Box::new((Here, SEND_AMOUNT).into()),
			0,
		));
		// Alice spent amount
		assert_eq!(Balances::free_balance(ALICE), INITIAL_BALANCE - SEND_AMOUNT);
		// Destination account (parachain account) has amount
		let para_acc: AccountId = ParaId::from(PARA_ID).into_account();
		assert_eq!(Balances::free_balance(para_acc), INITIAL_BALANCE + SEND_AMOUNT);
		assert_eq!(
			sent_xcm(),
			vec![(
				Parachain(PARA_ID).into(),
				Xcm(vec![
					ReserveAssetDeposited((Parent, SEND_AMOUNT).into()),
					ClearOrigin,
					buy_execution((Parent, SEND_AMOUNT)),
					DepositAsset { assets: All.into(), max_assets: 1, beneficiary: dest },
				]),
			)]
		);
		assert_eq!(
			last_event(),
			Event::XcmPallet(crate::Event::Attempted(Outcome::Complete(weight)))
		);
	});
}

/// Test local execution of XCM
///
/// Asserts that the sender's balance is decreased and the beneficiary's balance
/// is increased. Verifies the expected event is emitted.
#[test]
fn execute_withdraw_to_deposit_works() {
	let balances =
		vec![(ALICE, INITIAL_BALANCE), (ParaId::from(PARA_ID).into_account(), INITIAL_BALANCE)];
	new_test_ext_with_balances(balances).execute_with(|| {
		let weight = 3 * BaseXcmWeight::get();
		let dest: MultiLocation =
			Junction::AccountId32 { network: NetworkId::Any, id: BOB.into() }.into();
		assert_eq!(Balances::total_balance(&ALICE), INITIAL_BALANCE);
		assert_ok!(XcmPallet::execute(
			Origin::signed(ALICE),
<<<<<<< HEAD
			Box::new(Xcm(vec![
				WithdrawAsset((Here, SEND_AMOUNT).into()),
				buy_execution((Here, SEND_AMOUNT)),
				DepositAsset { assets: All.into(), max_assets: 1, beneficiary: dest },
			])),
=======
			Box::new(VersionedXcm::from(Xcm::WithdrawAsset {
				assets: (Here, SEND_AMOUNT).into(),
				effects: vec![
					buy_execution((Here, SEND_AMOUNT), weight),
					DepositAsset { assets: All.into(), max_assets: 1, beneficiary: dest }
				],
			})),
>>>>>>> aeba4a80
			weight
		));
		assert_eq!(Balances::total_balance(&ALICE), INITIAL_BALANCE - SEND_AMOUNT);
		assert_eq!(Balances::total_balance(&BOB), SEND_AMOUNT);
		assert_eq!(
			last_event(),
			Event::XcmPallet(crate::Event::Attempted(Outcome::Complete(weight)))
		);
	});
}<|MERGE_RESOLUTION|>--- conflicted
+++ resolved
@@ -18,12 +18,8 @@
 use frame_support::{assert_noop, assert_ok, traits::Currency};
 use polkadot_parachain::primitives::{AccountIdConversion, Id as ParaId};
 use std::convert::TryInto;
-<<<<<<< HEAD
-use xcm::latest::prelude::*;
+use xcm::{latest::prelude::*, VersionedXcm};
 use xcm_executor::XcmExecutor;
-=======
-use xcm::{v1::prelude::*, VersionedXcm};
->>>>>>> aeba4a80
 
 const ALICE: AccountId = AccountId::new([0u8; 32]);
 const BOB: AccountId = AccountId::new([1u8; 32]);
@@ -138,29 +134,15 @@
 	new_test_ext_with_balances(balances).execute_with(|| {
 		let sender: MultiLocation =
 			AccountId32 { network: AnyNetwork::get(), id: ALICE.into() }.into();
-<<<<<<< HEAD
 		let message = Xcm(vec![
 			ReserveAssetDeposited((Parent, SEND_AMOUNT).into()),
 			ClearOrigin,
 			buy_execution((Parent, SEND_AMOUNT)),
 			DepositAsset { assets: All.into(), max_assets: 1, beneficiary: sender.clone() },
 		]);
-		let dest = Box::new(RelayLocation::get());
-		assert_ok!(XcmPallet::send(Origin::signed(ALICE), dest, Box::new(message.clone())));
-=======
-		let message = Xcm::ReserveAssetDeposited {
-			assets: (Parent, SEND_AMOUNT).into(),
-			effects: vec![
-				buy_execution((Parent, SEND_AMOUNT), weight),
-				DepositAsset { assets: All.into(), max_assets: 1, beneficiary: sender.clone() },
-			],
-		};
-		assert_ok!(XcmPallet::send(
-			Origin::signed(ALICE),
-			Box::new(RelayLocation::get().into()),
-			Box::new(VersionedXcm::from(message.clone()))
-		));
->>>>>>> aeba4a80
+		let versioned_dest = Box::new(RelayLocation::get().into());
+		let versioned_message = Box::new(VersionedXcm::from(message.clone()));
+		assert_ok!(XcmPallet::send(Origin::signed(ALICE), versioned_dest, versioned_message));
 		assert_eq!(
 			sent_xcm(),
 			vec![(
@@ -194,19 +176,13 @@
 			buy_execution((Parent, SEND_AMOUNT)),
 			DepositAsset { assets: All.into(), max_assets: 1, beneficiary: sender.clone() },
 		]);
-		let dest = Box::new(MultiLocation::ancestor(8));
 		assert_noop!(
-<<<<<<< HEAD
-			XcmPallet::send(Origin::signed(ALICE), dest, Box::new(message),),
-			crate::Error::<Test>::SendFailure,
-=======
 			XcmPallet::send(
 				Origin::signed(ALICE),
 				Box::new(MultiLocation::ancestor(8).into()),
 				Box::new(VersionedXcm::from(message.clone())),
 			),
 			crate::Error::<Test>::SendFailure
->>>>>>> aeba4a80
 		);
 	});
 }
@@ -296,21 +272,11 @@
 		assert_eq!(Balances::total_balance(&ALICE), INITIAL_BALANCE);
 		assert_ok!(XcmPallet::execute(
 			Origin::signed(ALICE),
-<<<<<<< HEAD
-			Box::new(Xcm(vec![
+			Box::new(VersionedXcm::from(Xcm(vec![
 				WithdrawAsset((Here, SEND_AMOUNT).into()),
 				buy_execution((Here, SEND_AMOUNT)),
 				DepositAsset { assets: All.into(), max_assets: 1, beneficiary: dest },
-			])),
-=======
-			Box::new(VersionedXcm::from(Xcm::WithdrawAsset {
-				assets: (Here, SEND_AMOUNT).into(),
-				effects: vec![
-					buy_execution((Here, SEND_AMOUNT), weight),
-					DepositAsset { assets: All.into(), max_assets: 1, beneficiary: dest }
-				],
-			})),
->>>>>>> aeba4a80
+			]))),
 			weight
 		));
 		assert_eq!(Balances::total_balance(&ALICE), INITIAL_BALANCE - SEND_AMOUNT);
