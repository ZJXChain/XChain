// Copyright 2017-2020 Parity Technologies (UK) Ltd.
// This file is part of Polkadot.

// Polkadot is free software: you can redistribute it and/or modify
// it under the terms of the GNU General Public License as published by
// the Free Software Foundation, either version 3 of the License, or
// (at your option) any later version.

// Polkadot is distributed in the hope that it will be useful,
// but WITHOUT ANY WARRANTY; without even the implied warranty of
// MERCHANTABILITY or FITNESS FOR A PARTICULAR PURPOSE.  See the
// GNU General Public License for more details.

// You should have received a copy of the GNU General Public License
// along with Polkadot.  If not, see <http://www.gnu.org/licenses/>.

//! Main parachains logic. For now this is just the determination of which validators do what.

use sp_std::{prelude::*, result, convert::TryInto};
use codec::{Decode, Encode};
use sp_runtime::{
	KeyTypeId, Perbill, RuntimeDebug,
	traits::{
		Hash as HashT, BlakeTwo256, Saturating, One, Zero, Dispatchable,
		AccountIdConversion, BadOrigin, Convert, SignedExtension, AppVerify,
		DispatchInfoOf,
	},
	transaction_validity::{TransactionValidityError, ValidTransaction, TransactionValidity},
};
use sp_staking::{
	SessionIndex,
	offence::{ReportOffence, Offence, Kind},
};
use frame_support::{
	traits::KeyOwnerProofSystem,
	dispatch::IsSubType,
	weights::{DispatchClass, Weight},
};
use primitives::v0::{
	Balance, BlockNumber,
	Id as ParaId, Chain, DutyRoster, AttestedCandidate, CompactStatement as Statement,
	ValidatorId, ActiveParas, CollatorId, Retriable, OmittedValidationData,
	CandidateReceipt, GlobalValidationData, AbridgedCandidateReceipt,
	LocalValidationData, Scheduling, ValidityAttestation, NEW_HEADS_IDENTIFIER, PARACHAIN_KEY_TYPE_ID,
	ValidatorSignature, SigningContext, HeadData, ValidationCode,
};
use frame_support::{
	Parameter, dispatch::DispatchResult, decl_storage, decl_module, decl_error, ensure,
	traits::{Currency, Get, WithdrawReason, ExistenceRequirement::{self, AllowDeath, KeepAlive}, Randomness},
};
use sp_runtime::transaction_validity::InvalidTransaction;

use inherents::{ProvideInherent, InherentData, MakeFatalError, InherentIdentifier};

use system::{
	ensure_none, ensure_signed,
	offchain::{CreateSignedTransaction, SendSignedTransaction, Signer},
};
use crate::attestations::{self, IncludedBlocks};
use crate::registrar::Registrar;
<<<<<<< HEAD
use xcm::{VersionedXcm, VersionedMultiLocation, v0::Xcm};
use xcm::v0::{MultiOrigin, MultiAsset, MultiLocation, Junction, Ai};
=======
use xcm::{VersionedXcm, VersionedMultiLocation, v0::{Xcm, MultiOrigin, MultiAsset, MultiLocation, Junction, Ai}};
>>>>>>> 85dee1ad

// ranges for iteration of general block number don't work, so this
// is a utility to get around that.
struct BlockNumberRange<N> {
	low: N,
	high: N,
}

impl<N: Saturating + One + PartialOrd + PartialEq + Clone> Iterator for BlockNumberRange<N> {
	type Item = N;

	fn next(&mut self) -> Option<N> {
		if self.low >= self.high {
			return None
		}

		let item = self.low.clone();
		self.low = self.low.clone().saturating_add(One::one());
		Some(item)
	}
}

// wrapper trait because an associated type of `Currency<Self::AccountId,Balance=Balance>`
// doesn't work.`
pub trait ParachainCurrency<AccountId> {
	fn free_balance(para_id: ParaId) -> Balance;
	fn deduct(para_id: ParaId, amount: Balance) -> DispatchResult;
	fn transfer_in(
		source: &AccountId,
		dest: ParaId,
		amount: Balance,
		existence_requirement: ExistenceRequirement,
	) -> DispatchResult;
	fn transfer_out(
		source: ParaId,
		dest: &AccountId,
		amount: Balance,
		existence_requirement: ExistenceRequirement,
	) -> DispatchResult;
}

impl<AccountId, T: Currency<AccountId>> ParachainCurrency<AccountId> for T where
	T::Balance: From<Balance> + Into<Balance>,
	ParaId: AccountIdConversion<AccountId>,
{
	fn free_balance(para_id: ParaId) -> Balance {
		let para_account = para_id.into_account();
		T::free_balance(&para_account).into()
	}

	// TODO: this should really be the same API as `withdraw`, having NegativeImbalance as an
	//   associated type.
	fn deduct(para_id: ParaId, amount: Balance) -> DispatchResult {
		let para_account = para_id.into_account();

		// burn the fee.
		let _ = T::withdraw(
			&para_account,
			amount.into(),
			WithdrawReason::Fee.into(),
			KeepAlive,
		)?;

		Ok(())
	}

	fn transfer_in(
		source: &AccountId,
		dest: ParaId,
		amount: Balance,
		existence_requirement: ExistenceRequirement,
	) -> DispatchResult {
		T::transfer(source, &dest.into_account(), amount.into(), existence_requirement)
	}

	fn transfer_out(
		source: ParaId,
		dest: &AccountId,
		amount: Balance,
		existence_requirement: ExistenceRequirement,
	) -> DispatchResult {
		T::transfer(&source.into_account(), dest, amount.into(), existence_requirement)
	}
}

/// Interface to the persistent (stash) identities of the current validators.
pub struct ValidatorIdentities<T>(sp_std::marker::PhantomData<T>);

/// A structure used to report conflicting votes by validators.
///
/// It is generic over two parameters:
/// `Proof` - proof of historical ownership of a key by some validator.
/// `Hash` - a type of a hash used in the runtime.
#[derive(RuntimeDebug, Encode, Decode)]
#[derive(Clone, Eq, PartialEq)]
pub struct DoubleVoteReport<Proof> {
	/// Identity of the double-voter.
	pub identity: ValidatorId,
	/// First vote of the double-vote.
	pub first: (Statement, ValidatorSignature),
	/// Second vote of the double-vote.
	pub second: (Statement, ValidatorSignature),
	/// Proof that the validator with `identity` id was actually a validator at `parent_hash`.
	pub proof: Proof,
	/// A `SigningContext` with a session and a parent hash of the moment this offence was commited.
	pub signing_context: SigningContext,
}

impl<Proof: Parameter + GetSessionNumber> DoubleVoteReport<Proof> {
	fn verify<T: Trait<Proof = Proof>>(
		&self,
	) -> Result<(), DoubleVoteValidityError> {
		let first = self.first.clone();
		let second = self.second.clone();
		let id = self.identity.clone();

		T::KeyOwnerProofSystem::check_proof((PARACHAIN_KEY_TYPE_ID, id), self.proof.clone())
			.ok_or(DoubleVoteValidityError::InvalidProof)?;

		if self.proof.session() != self.signing_context.session_index {
			return Err(DoubleVoteValidityError::InvalidReport);
		}

		// Check signatures.
		Self::verify_vote(
			&first,
			&self.signing_context,
			&self.identity,
		)?;
		Self::verify_vote(
			&second,
			&self.signing_context,
			&self.identity,
		)?;

		match (&first.0, &second.0) {
			// If issuing a `Candidate` message on a parachain block, neither a `Valid` or
			// `Invalid` vote cannot be issued on that parachain block, as the `Candidate`
			// message is an implicit validity vote.
			(Statement::Candidate(candidate_hash), Statement::Valid(hash)) |
			(Statement::Candidate(candidate_hash), Statement::Invalid(hash)) |
			(Statement::Valid(hash), Statement::Candidate(candidate_hash)) |
			(Statement::Invalid(hash), Statement::Candidate(candidate_hash))
			if *candidate_hash == *hash => {},
			// Otherwise, it is illegal to cast both a `Valid` and
			// `Invalid` vote on a given parachain block.
			(Statement::Valid(hash_1), Statement::Invalid(hash_2)) |
			(Statement::Invalid(hash_1), Statement::Valid(hash_2))
			if *hash_1 == *hash_2 => {},
			_ => {
				return Err(DoubleVoteValidityError::NotDoubleVote);
			}
		}

		Ok(())
	}

	fn verify_vote(
		vote: &(Statement, ValidatorSignature),
		signing_context: &SigningContext,
		authority: &ValidatorId,
	) -> Result<(), DoubleVoteValidityError> {
		let payload = localized_payload(vote.0.clone(), signing_context);

		if !vote.1.verify(&payload[..], authority) {
			return Err(DoubleVoteValidityError::InvalidSignature);
		}

		Ok(())
	}
}

impl<T: session::Trait> Get<Vec<T::ValidatorId>> for ValidatorIdentities<T> {
	fn get() -> Vec<T::ValidatorId> {
		<session::Module<T>>::validators()
	}
}

/// A trait to get a session number the `MembershipProof` belongs to.
pub trait GetSessionNumber {
	fn session(&self) -> SessionIndex;
}

impl GetSessionNumber for sp_session::MembershipProof {
	fn session(&self) -> SessionIndex {
		self.session
	}
}

pub trait Trait: CreateSignedTransaction<Call<Self>> + attestations::Trait + session::historical::Trait {
	// The transaction signing authority
	type AuthorityId: system::offchain::AppCrypto<Self::Public, Self::Signature>;

	/// The outer origin type.
	type Origin: From<Origin>
		+ From<system::RawOrigin<Self::AccountId>>
		+ Into<result::Result<Origin, <Self as Trait>::Origin>>;

	/// The outer call dispatch type.
	type Call: Parameter + Dispatchable<Origin=<Self as Trait>::Origin> + From<Call<Self>>;

	/// Some way of interacting with balances for fees and transfers.
	type ParachainCurrency: ParachainCurrency<Self::AccountId>;

	/// Polkadot in practice will always use the `BlockNumber` type.
	/// Substrate isn't good at giving us ways to bound the supertrait
	/// associated type, so we introduce this conversion.
	type BlockNumberConversion: Convert<Self::BlockNumber, BlockNumber>;

	/// Something that provides randomness in the runtime.
	type Randomness: Randomness<Self::Hash>;

	/// Means to determine what the current set of active parachains are.
	type ActiveParachains: ActiveParas;

	/// The way that we are able to register parachains.
	type Registrar: Registrar<Self::AccountId>;

	/// Maximum code size for parachains, in bytes. Note that this is not
	/// the entire storage burden of the parachain, as old code is stored for
	/// `SlashPeriod` blocks.
	type MaxCodeSize: Get<u32>;

	/// Max head data size.
	type MaxHeadDataSize: Get<u32>;
	/// The frequency at which paras can upgrade their validation function.
	/// This is an integer number of relay-chain blocks that must pass between
	/// code upgrades.
	type ValidationUpgradeFrequency: Get<Self::BlockNumber>;

	/// The delay before a validation function upgrade is applied.
	type ValidationUpgradeDelay: Get<Self::BlockNumber>;

	/// The period (in blocks) that slash reports are permitted against an
	/// included candidate.
	///
	/// After validation function upgrades, the old code is persisted on-chain
	/// for this period, to ensure that candidates validated under old functions
	/// can be re-checked.
	type SlashPeriod: Get<Self::BlockNumber>;

	/// Proof type.
	///
	/// We need this type to bind the `KeyOwnerProofSystem::Proof` to necessary bounds.
	/// As soon as https://rust-lang.github.io/rfcs/2289-associated-type-bounds.html
	/// gets in this can be simplified.
	type Proof: Parameter + GetSessionNumber;

	/// Compute and check proofs of historical key owners.
	type KeyOwnerProofSystem: KeyOwnerProofSystem<
		(KeyTypeId, ValidatorId),
		Proof = Self::Proof,
		IdentificationTuple = Self::IdentificationTuple,
	>;

	/// An identification tuple type bound to `Parameter`.
	type IdentificationTuple: Parameter;

	/// Report an offence.
	type ReportOffence: ReportOffence<
		Self::AccountId,
		Self::IdentificationTuple,
		DoubleVoteOffence<Self::IdentificationTuple>,
	>;

	/// A type that converts the opaque hash type to exact one.
	type BlockHashConversion: Convert<Self::Hash, primitives::v0::Hash>;
}

/// Origin for the parachains module.
#[derive(PartialEq, Eq, Clone, Encode, Decode)]
#[cfg_attr(feature = "std", derive(Debug))]
pub enum Origin {
	/// It comes from a parachain.
	Parachain(ParaId),
}

/// An offence that is filed if the validator has submitted a double vote.
#[derive(RuntimeDebug)]
#[cfg_attr(feature = "std", derive(Clone, PartialEq, Eq))]
pub struct DoubleVoteOffence<Offender> {
	/// The current session index in which we report a validator.
	session_index: SessionIndex,
	/// The size of the validator set in current session/era.
	validator_set_count: u32,
	/// An offender that has submitted two conflicting votes.
	offender: Offender,
}

impl<Offender: Clone> Offence<Offender> for DoubleVoteOffence<Offender> {
	const ID: Kind = *b"para:double-vote";
	type TimeSlot = SessionIndex;

	fn offenders(&self) -> Vec<Offender> {
		vec![self.offender.clone()]
	}

	fn session_index(&self) -> SessionIndex {
		self.session_index
	}

	fn validator_set_count(&self) -> u32 {
		self.validator_set_count
	}

	fn time_slot(&self) -> Self::TimeSlot {
		self.session_index
	}

	fn slash_fraction(_offenders_count: u32, _validator_set_count: u32) -> Perbill {
		// Slash 100%.
		Perbill::from_percent(100)
	}
}

/// Total number of individual messages allowed in the relay-chain -> parachain message queue.
const MAX_DOWNWARD_QUEUE_COUNT: usize = 10;
/// Total number of individual messages allowed in the parachain -> relay-chain message queue.
const MAX_QUEUE_COUNT: usize = 100;
/// Total size of messages allowed in the parachain -> relay-chain message queue before which no
/// further messages may be added to it. If it exceeds this then the queue may contain only a
/// single message.
const WATERMARK_QUEUE_SIZE: usize = 20000;

/// Metadata used to track previous parachain validation code that we keep in
/// the state.
#[derive(Default, Encode, Decode)]
#[cfg_attr(test, derive(Debug, Clone, PartialEq))]
pub struct ParaPastCodeMeta<N> {
	// Block numbers where the code was replaced. These can be used as indices
	// into the `PastCode` map along with the `ParaId` to fetch the code itself.
	upgrade_times: Vec<N>,
	// This tracks the highest pruned code-replacement, if any.
	last_pruned: Option<N>,
}

#[cfg_attr(test, derive(Debug, PartialEq))]
enum UseCodeAt<N> {
	// Use the current code.
	Current,
	// Use the code that was replaced at the given block number.
	ReplacedAt(N),
}

impl<N: Ord + Copy> ParaPastCodeMeta<N> {
	// note a replacement has occurred at a given block number.
	fn note_replacement(&mut self, at: N) {
		self.upgrade_times.insert(0, at)
	}

	// Yields the block number of the code that should be used for validating at
	// the given block number.
	//
	// a return value of `None` means that there is no code we are aware of that
	// should be used to validate at the given height.
	fn code_at(&self, at: N) -> Option<UseCodeAt<N>> {
		// The `PastCode` map stores the code which was replaced at `t`.
		let end_position = self.upgrade_times.iter().position(|&t| t < at);
		if let Some(end_position) = end_position {
			Some(if end_position != 0 {
				// `end_position` gives us the replacement time where the code used at `at`
				// was set. But that code has been replaced: `end_position - 1` yields
				// that index.
				UseCodeAt::ReplacedAt(self.upgrade_times[end_position - 1])
			} else {
				// the most recent tracked replacement is before `at`.
				// this means that the code put in place then (i.e. the current code)
				// is correct for validating at `at`.
				UseCodeAt::Current
			})
		} else {
			if self.last_pruned.as_ref().map_or(true, |&n| n < at) {
				// Our `last_pruned` is before `at`, so we still have the code!
				// but no code upgrade entries found before the `at` parameter.
				//
				// this means one of two things is true:
				// 1. there are no non-pruned upgrade logs. in this case use `Current`
				// 2. there are non-pruned upgrade logs all after `at`.
				//    in this case use the oldest upgrade log.
				Some(self.upgrade_times.last()
					.map(|n| UseCodeAt::ReplacedAt(*n))
					.unwrap_or(UseCodeAt::Current)
				)
			} else {
				// We don't have the code anymore.
				None
			}
		}
	}

	// The block at which the most recently tracked code change occurred.
	fn most_recent_change(&self) -> Option<N> {
		self.upgrade_times.first().map(|x| x.clone())
	}

	// prunes all code upgrade logs occurring at or before `max`.
	// note that code replaced at `x` is the code used to validate all blocks before
	// `x`. Thus, `max` should be outside of the slashing window when this is invoked.
	//
	// returns an iterator of block numbers at which code was replaced, where the replaced
	// code should be now pruned, in ascending order.
	fn prune_up_to(&'_ mut self, max: N) -> impl Iterator<Item=N> + '_ {
		match self.upgrade_times.iter().position(|&t| t <= max) {
			None => {
				// this is a no-op `drain` - desired because all
				// logged code upgrades occurred after `max`.
				self.upgrade_times.drain(self.upgrade_times.len()..).rev()
			}
			Some(pos) => {
				self.last_pruned = Some(self.upgrade_times[pos]);
				self.upgrade_times.drain(pos..).rev()
			}
		}
	}
}

decl_storage! {
	trait Store for Module<T: Trait> as Parachains {
		/// All authorities' keys at the moment.
		pub Authorities get(fn authorities): Vec<ValidatorId>;
		/// The active code of a currently-registered parachain.
		pub Code get(fn parachain_code): map hasher(twox_64_concat) ParaId => Option<ValidationCode>;
		/// Past code of parachains. The parachains themselves may not be registered anymore,
		/// but we also keep their code on-chain for the same amount of time as outdated code
		/// to assist with availability.
		PastCodeMeta get(fn past_code_meta): map hasher(twox_64_concat) ParaId => ParaPastCodeMeta<T::BlockNumber>;
		/// Actual past code, indicated by the parachain and the block number at which it
		/// became outdated.
		PastCode: map hasher(twox_64_concat) (ParaId, T::BlockNumber) => Option<ValidationCode>;
		/// Past code pruning, in order of priority.
		PastCodePruning get(fn past_code_pruning_tasks): Vec<(ParaId, T::BlockNumber)>;
		// The block number at which the planned code change is expected for a para.
		// The change will be applied after the first parablock for this ID included which executes
		// in the context of a relay chain block with a number >= `expected_at`.
		FutureCodeUpgrades get(fn code_upgrade_schedule): map hasher(twox_64_concat) ParaId => Option<T::BlockNumber>;
		// The actual future code of a para.
		FutureCode: map hasher(twox_64_concat) ParaId => ValidationCode;

		/// The heads of the parachains registered at present.
		pub Heads get(fn parachain_head): map hasher(twox_64_concat) ParaId => Option<HeadData>;
		/// Messages ready to be dispatched onto the relay chain. It is subject to
		/// `MAX_MESSAGE_COUNT` and `WATERMARK_MESSAGE_SIZE`.
		pub RelayDispatchQueue: map hasher(twox_64_concat) ParaId => Vec<Vec<u8>>;
		/// Size of the dispatch queues. Separated from actual data in order to avoid costly
		/// decoding when checking receipt validity. First item in tuple is the count of messages
		/// second if the total length (in bytes) of the message payloads.
		pub RelayDispatchQueueSize: map hasher(twox_64_concat) ParaId => (u32, u32);
		/// The ordered list of ParaIds that have a `RelayDispatchQueue` entry.
		NeedsDispatch: Vec<ParaId>;

		/// `Some` if the parachain heads get updated in this block, along with the parachain IDs
		/// that did update. Ordered in the same way as `registrar::Active` (i.e. by ParaId).
		///
		/// `None` if not yet updated.
		pub DidUpdate: Option<Vec<ParaId>>;

		/// Messages waiting to be delivered from the Relay chain into the parachain.
		pub DownwardMessageQueue: map hasher(twox_64_concat) ParaId => Vec<Vec<u8>>;
	}
	add_extra_genesis {
		config(authorities): Vec<ValidatorId>;
		build(|config| Module::<T>::initialize_authorities(&config.authorities))
	}
}

decl_error! {
	pub enum Error for Module<T: Trait> {
		/// Parachain heads must be updated only once in the block.
		TooManyHeadUpdates,
		/// Too many parachain candidates.
		TooManyParaCandidates,
		/// Proposed heads must be ascending order by parachain ID without duplicate.
		HeadsOutOfOrder,
		/// Candidate is for an unregistered parachain.
		UnregisteredPara,
		/// Invalid collator.
		InvalidCollator,
		/// The message queue is full. Messages will be added when there is space.
		QueueFull,
		/// The message origin is invalid.
		InvalidMessageOrigin,
		/// No validator group for parachain.
		NoValidatorGroup,
		/// Not enough validity votes for candidate.
		NotEnoughValidityVotes,
		/// The number of attestations exceeds the number of authorities.
		VotesExceedsAuthorities,
		/// Attesting validator not on this chain's validation duty.
		WrongValidatorAttesting,
		/// Invalid signature from attester.
		InvalidSignature,
		/// Extra untagged validity votes along with candidate.
		UntaggedVotes,
		/// Wrong parent head for parachain receipt.
		ParentMismatch,
		/// Head data was too large.
		HeadDataTooLarge,
		/// New validation code was too large.
		ValidationCodeTooLarge,
		/// Disallowed code upgrade.
		DisallowedCodeUpgrade,
		/// Para does not have enough balance to pay fees.
		CannotPayFees,
		/// Unexpected relay-parent for a candidate receipt.
		UnexpectedRelayParent,
		/// Downward message queue is full for the Parachain.
		DownwardMessageQueueFull,
		/// Destination given for transfer is not in a comprehensible format.
		BadDestination,
	}
}

decl_module! {
	/// Parachains module.
	pub struct Module<T: Trait> for enum Call where origin: <T as system::Trait>::Origin, system = system {
		type Error = Error<T>;

		fn on_initialize(now: T::BlockNumber) -> Weight {
			<Self as Store>::DidUpdate::kill();

			Self::do_old_code_pruning(now);

			// TODO https://github.com/paritytech/polkadot/issues/977: set correctly
			0
		}

		fn on_finalize() {
			assert!(<Self as Store>::DidUpdate::exists(), "Parachain heads must be updated once in the block");
		}

		/// Provide candidate receipts for parachains, in ascending order by id.
		#[weight = (1_000_000_000, DispatchClass::Mandatory)]
		pub fn set_heads(origin, heads: Vec<AttestedCandidate>) -> DispatchResult {
			ensure_none(origin)?;
			ensure!(!<DidUpdate>::exists(), Error::<T>::TooManyHeadUpdates);

			let active_parachains = Self::active_parachains();

			let parachain_count = active_parachains.len();
			ensure!(heads.len() <= parachain_count, Error::<T>::TooManyParaCandidates);

			let mut proceeded = Vec::with_capacity(heads.len());

			let schedule = Self::global_validation_data();

			if !active_parachains.is_empty() {
				// perform integrity checks before writing to storage.
				{
					let mut last_id = None;

					let mut iter = active_parachains.iter();
					for head in &heads {
						let id = head.parachain_index();
						// proposed heads must be ascending order by parachain ID without duplicate.
						ensure!(
							last_id.as_ref().map_or(true, |x| x < &id),
							Error::<T>::HeadsOutOfOrder
						);

						// must be unknown since active parachains are always sorted.
						let (_, maybe_required_collator) = iter.find(|para| para.0 == id)
							.ok_or(Error::<T>::UnregisteredPara)?;

						if let Some((required_collator, _)) = maybe_required_collator {
							ensure!(required_collator == &head.candidate.collator, Error::<T>::InvalidCollator);
						}

						Self::check_upward_messages(
							id,
							&head.candidate.commitments.upward_messages,
							MAX_QUEUE_COUNT,
							WATERMARK_QUEUE_SIZE,
						)?;

						Self::remove_processed_downward_messages(
							id,
							head.candidate.commitments.processed_downward_messages as usize,
						);

						let id = head.parachain_index();
						proceeded.push(id);
						last_id = Some(id);
					}
				}

				let para_blocks = Self::check_candidates(
					&schedule,
					&heads,
					&active_parachains,
				)?;

				<attestations::Module<T>>::note_included(&heads, para_blocks);

				Self::update_routing(
					&heads,
				);

				// note: we dispatch new messages _after_ the call to `check_candidates`
				// which deducts any fees. if that were not the case, an upward message
				// could be dispatched and spend money that invalidated a candidate.
				Self::dispatch_upward_messages(
					MAX_QUEUE_COUNT,
					WATERMARK_QUEUE_SIZE,
					Self::dispatch_message,
				);
			}

			DidUpdate::put(proceeded);

			Ok(())
		}

		/// Provide a proof that some validator has commited a double-vote.
		///
		/// The weight is 0; in order to avoid DoS a `SignedExtension` validation
		/// is implemented.
		#[weight = 0]
		pub fn report_double_vote(
			origin,
			report: DoubleVoteReport<
				<T::KeyOwnerProofSystem as KeyOwnerProofSystem<(KeyTypeId, ValidatorId)>>::Proof,
			>,
		) -> DispatchResult {
			let reporter = ensure_signed(origin)?;

			let validators = <session::Module<T>>::validators();
			let validator_set_count = validators.len() as u32;

			let session_index = report.proof.session();
			let DoubleVoteReport { identity, proof, .. } = report;

			// We have already checked this proof in `SignedExtension`, but we need
			// this here to get the full identification of the offender.
			let offender = T::KeyOwnerProofSystem::check_proof(
					(PARACHAIN_KEY_TYPE_ID, identity),
					proof,
				).ok_or("Invalid/outdated key ownership proof.")?;

			let offence = DoubleVoteOffence {
				session_index,
				validator_set_count,
				offender,
			};

			// Checks if this is actually a double vote are
			// implemented in `ValidateDoubleVoteReports::validete`.
			T::ReportOffence::report_offence(vec![reporter], offence)
				.map_err(|_| "Failed to report offence")?;

			Ok(())
		}

		/// Transfer some tokens into a parachain and leave a message in the downward queue for it.
		#[weight = 100_000]
		pub fn deposit_into_parachain(
			origin,
			to: ParaId,
			amount: Balance,
			dest: VersionedMultiLocation,
		) {
			let who = ensure_signed(origin)?;
			let downward_queue_count = DownwardMessageQueue::decode_len(to).unwrap_or(0);
			ensure!(downward_queue_count < MAX_DOWNWARD_QUEUE_COUNT, Error::<T>::DownwardMessageQueueFull);
			let dest = dest.try_into().map_err(|_| Error::<T>::BadDestination)?;
			T::ParachainCurrency::transfer_in(&who, to, amount, AllowDeath)?;
			let assets = vec![MultiAsset::ConcreteFungible { id: MultiLocation::X1(Junction::Parent), amount }];
			let effects = vec![Ai::DepositAsset { assets: vec![MultiAsset::All], dest }];
			let msg = VersionedXcm::from(Xcm::ReserveAssetCredit { assets, effects });
			DownwardMessageQueue::append(to, msg.encode());
		}
	}
}

fn majority_of(list_len: usize) -> usize {
	list_len / 2 + list_len % 2
}

fn localized_payload(
	statement: Statement,
	signing_context: &SigningContext,
) -> Vec<u8> {
	let mut encoded = statement.encode();
	signing_context.using_encoded(|s| encoded.extend(s));
	encoded
}

/// Iterator that returns groups of validators that are assigned to the same chain.
///
/// Assumes that the inner validators are sorted by chain id.
struct GroupedDutyIter<'a> {
	next_idx: usize,
	inner: &'a [(usize, ParaId)],
}

impl<'a> GroupedDutyIter<'a> {
	fn new(inner: &'a [(usize, ParaId)]) -> Self {
		GroupedDutyIter { next_idx: 0, inner }
	}

	fn group_for(&mut self, wanted_id: ParaId) -> Option<&'a [(usize, ParaId)]> {
		while let Some((id, keys)) = self.next() {
			if wanted_id == id {
				return Some(keys)
			}
		}

		None
	}
}

impl<'a> Iterator for GroupedDutyIter<'a> {
	type Item = (ParaId, &'a [(usize, ParaId)]);

	fn next(&mut self) -> Option<Self::Item> {
		if self.next_idx == self.inner.len() { return None }
		let start_idx = self.next_idx;
		self.next_idx += 1;
		let start_id = self.inner[start_idx].1;

		while self.inner.get(self.next_idx).map_or(false, |&(_, ref id)| id == &start_id) {
			self.next_idx += 1;
		}

		Some((start_id, &self.inner[start_idx..self.next_idx]))
	}
}

/// Convert a duty roster, which is originally a Vec<Chain>, where each
/// item corresponds to the same position in the session keys, into
/// a list containing (index, parachain duty) where indices are into the session keys.
/// This list is sorted ascending by parachain duty, just like the
/// parachain candidates are.
fn make_sorted_duties(duty: &[Chain]) -> Vec<(usize, ParaId)> {
	let mut sorted_duties = Vec::with_capacity(duty.len());
	for (val_idx, duty) in duty.iter().enumerate() {
		let id = match duty {
			Chain::Relay => continue,
			Chain::Parachain(id) => id,
		};

		let idx = sorted_duties.binary_search_by_key(&id, |&(_, ref id)| id)
			.unwrap_or_else(|idx| idx);

		sorted_duties.insert(idx, (val_idx, *id));
	}

	sorted_duties
}

impl<T: Trait> Module<T> {
	/// Initialize the state of a new parachain/parathread.
	pub fn initialize_para(
		id: ParaId,
		code: ValidationCode,
		initial_head_data: HeadData,
	) {
		<Code>::insert(id, code);
		<Heads>::insert(id, initial_head_data);
	}

	/// Cleanup all storage related to a para. Some pieces of data may remain
	/// available in the on-chain state.
	pub fn cleanup_para(
		id: ParaId,
	) {
		let code = <Code>::take(id);
		<Heads>::remove(id);

		// clean up from all code-upgrade maps.
		// we don't clean up the meta or planned-code maps as that's handled
		// by the pruning process.
		if let Some(_planned_future_at) = <Self as Store>::FutureCodeUpgrades::take(&id) {
			<Self as Store>::FutureCode::remove(&id);
		}

		if let Some(code) = code {
			Self::note_past_code(id, <system::Module<T>>::block_number(), code);
		}
	}

	// note replacement of the code of para with given `id`, which occured in the
	// context of the given relay-chain block number. provide the replaced code.
	//
	// `at` for para-triggered replacement is the block number of the relay-chain
	// block in whose context the parablock was executed
	// (i.e. number of `relay_parent` in the receipt)
	fn note_past_code(id: ParaId, at: T::BlockNumber, old_code: ValidationCode) {
		<Self as Store>::PastCodeMeta::mutate(&id, |past_meta| {
			past_meta.note_replacement(at);
		});

		<Self as Store>::PastCode::insert(&(id, at), old_code);

		// Schedule pruning for this past-code to be removed as soon as it
		// exits the slashing window.
		<Self as Store>::PastCodePruning::mutate(|pruning| {
			let insert_idx = pruning.binary_search_by_key(&at, |&(_, b)| b)
				.unwrap_or_else(|idx| idx);
			pruning.insert(insert_idx, (id, at));
		})
	}

	// does old code pruning.
	fn do_old_code_pruning(now: T::BlockNumber) {
		let slash_period = T::SlashPeriod::get();
		if now <= slash_period { return }

		// The height of any changes we no longer should keep around.
		let pruning_height = now - (slash_period + One::one());

		<Self as Store>::PastCodePruning::mutate(|pruning_tasks: &mut Vec<(_, T::BlockNumber)>| {
			let pruning_tasks_to_do = {
				// find all past code that has just exited the pruning window.
				let up_to_idx = pruning_tasks.iter()
					.take_while(|&(_, at)| at <= &pruning_height)
					.count();
				pruning_tasks.drain(..up_to_idx)
			};

			for (para_id, _) in pruning_tasks_to_do {
				let full_deactivate = <Self as Store>::PastCodeMeta::mutate(&para_id, |meta| {
					for pruned_repl_at in meta.prune_up_to(pruning_height) {
						<Self as Store>::PastCode::remove(&(para_id, pruned_repl_at));
					}

					meta.most_recent_change().is_none() && Self::parachain_head(&para_id).is_none()
				});

				// This parachain has been removed and now the vestigial code
				// has been removed from the state. clean up meta as well.
				if full_deactivate {
					<Self as Store>::PastCodeMeta::remove(&para_id);
				}
			}
		});
	}

	// Performs a code upgrade of a parachain.
	fn do_code_upgrade(id: ParaId, at: T::BlockNumber, new_code: &ValidationCode) {
		let old_code = Self::parachain_code(&id).unwrap_or_default();
		Code::insert(&id, new_code);

		Self::note_past_code(id, at, old_code);
	}

	/// Get a `SigningContext` with a current `SessionIndex` and parent hash.
	pub fn signing_context() -> SigningContext {
		let session_index = <session::Module<T>>::current_index();
		let parent_hash = <system::Module<T>>::parent_hash();

		SigningContext {
			session_index,
			parent_hash: T::BlockHashConversion::convert(parent_hash),
		}
	}

	/// Submit a double vote report.
	pub fn submit_double_vote_report(
		report: DoubleVoteReport<T::Proof>,
	) -> Option<()> {
		Signer::<T, T::AuthorityId>::all_accounts()
			.send_signed_transaction(
				move |_account| {
					Call::report_double_vote(report.clone())
				}
			)
			.iter()
			.find_map(|(_, res)| res.ok().map(|_| ()))
	}

	/// Dispatch some messages from a parachain.
	fn dispatch_message(from: ParaId, data: &[u8]) {
		use sp_std::convert::TryFrom;
		match VersionedXcm::decode(&mut &data[..]).map(Xcm::try_from) {
			Ok(Ok(Xcm::ForwardToParachain { id, inner })) => {
				let id = ParaId::from(id);
				let downward_queue_count = DownwardMessageQueue::decode_len(id).unwrap_or(0);
				if downward_queue_count >= MAX_DOWNWARD_QUEUE_COUNT {
					return
				}
				let msg = VersionedXcm::from(Xcm::ForwardedFromParachain{ id: from.into(), inner });
				DownwardMessageQueue::append(id, msg.encode());
			},
			Ok(Ok(Xcm::Transact{ origin_type, call })) => {
				if let Ok(message_call) = <T as Trait>::Call::decode(&mut &call[..]) {
					let origin: <T as Trait>::Origin = match origin_type {
						MultiOrigin::SovereignAccount => system::RawOrigin::Signed(from.into_account()).into(),
						MultiOrigin::Native => Origin::Parachain(from).into(),
						MultiOrigin::Superuser if from.is_system() => system::RawOrigin::Root.into(),
						_ => return,
					};
					let _ok = message_call.dispatch(origin).is_ok();
					// Not much to do with the result as it is. It's up to the parachain to ensure that the
					// message makes sense.
				}
			},
			Ok(Ok(Xcm::ReserveAssetTransfer { assets, dest, effects })) => {
				if assets.is_empty() { return };
				// TODO: Handle multiple assets. This is just a hack to make it work for 1 asset.
				let asset = assets[0].clone();
				let amount = match asset {
					MultiAsset::ConcreteFungible { id: MultiLocation::Null, amount} => amount,
					_ => return,	// Bail as we don't support being a reserve for this asset.
				};
				let (onward_asset, dest) = match dest {
					// Only destination we support for reserve asset transfers is into a parachain.
					MultiLocation::X1(Junction::Parachain { id }) => {
						let destid = ParaId::from(id);
						let destaccount = destid.into_account();
						if T::ParachainCurrency::transfer_out(from, &destaccount, amount, AllowDeath).is_err() {
							return
						}
						// The onward asset, since it's the Relay-chain's native currency, is identified as
						// the chain itself (from our context, it's therefore `Null`). From the parachain's context,
						// it is identified as `Parent`.
						(MultiAsset::ConcreteFungible { id: Junction::Parent.into(), amount }, destid)
					},
					_ => return,
				};
				let msg = VersionedXcm::from(Xcm::ReserveAssetCredit { assets: vec![onward_asset], effects }).encode();
				DownwardMessageQueue::append(dest, msg);
			},
			Ok(Ok(Xcm::WithdrawAsset { assets, effects })) => {
				if assets.is_empty() || effects.is_empty() { return };
				// TODO: Handle multiple assets. This is just a hack to make it work for 1 asset.
				let asset = assets[0].clone();
				let amount = match asset {
					MultiAsset::ConcreteFungible { id: MultiLocation::Null, amount} => amount,
					_ => return,	// Bail as we don't support being a reserve for this asset.
				};
				// TODO: Handle multiple effects. This is just a hack to make it work for 1 effect.
				let effect = effects[0].clone();
				match effect {
					// Only effect we support for now is a straight wildcard deposit into an AccountId32.
					// TODO: Consider caring about the `network`.
					Ai::DepositAsset { assets, dest: MultiLocation::X1(Junction::AccountId32 { id, .. }) } => {
						if assets.is_empty() { return };
						// TODO: Handle multiple assets. This is just a hack to make it work for 1 asset.
						let asset = assets[0].clone();
						match asset {
							MultiAsset::All => {
								let dest = match T::AccountId::decode(&mut &id[..]) {
									Ok(x) => x,
									Err(_) => return,
								};
								if T::ParachainCurrency::transfer_out(from, &dest, amount, AllowDeath).is_err() {
									return
								}
							},
							_ => return,
						}
					}
					_ => return,
				}
			},
			Ok(Ok(_)) => (),	// Unhandled XCM message type.
			Ok(Err(_)) => (),	// Unsupported XCM version.
			Err(_) => (),		// Bad format (can't decode).
		}
	}

	/// Ensure all is well with the upward messages.
	fn check_upward_messages(
		id: ParaId,
		upward_messages: &[Vec<u8>],
		max_queue_count: usize,
		watermark_queue_size: usize,
	) -> DispatchResult {
		// Either there are no more messages to add...
		if !upward_messages.is_empty() {
			let (count, size) = <RelayDispatchQueueSize>::get(id);
			ensure!(
				// ...or we are appending one message onto an empty queue...
				upward_messages.len() + count as usize == 1
				// ...or...
				|| (
				// ...the total messages in the queue ends up being no greater than the
				// limit...
					upward_messages.len() + count as usize <= max_queue_count
				&&
					// ...and the total size of the payloads in the queue ends up being no
					// greater than the limit.
					upward_messages.iter()
						.fold(size as usize, |a, x| a + x.len())
					<= watermark_queue_size
				),
				Error::<T>::QueueFull
			);
		}
		Ok(())
	}

	/// Remove processed downward messages from the `DownwardMessageQueue`.
	fn remove_processed_downward_messages(id: ParaId, processed: usize) {
		DownwardMessageQueue::mutate(id, |v| {
			if processed > v.len() {
				v.clear();
			} else {
				*v = v.split_off(processed);
			}
		});
	}

	/// Update routing information from the parachain heads. This queues upwards
	/// messages to the relay chain as well.
	fn update_routing(
		heads: &[AttestedCandidate],
	) {
		// we sort them in order to provide a fast lookup to ensure we can avoid duplicates in the
		// needs_dispatch queue.
		let mut ordered_needs_dispatch = NeedsDispatch::get();

		for head in heads.iter() {
			let id = head.parachain_index();
			Heads::insert(id, &head.candidate.head_data);

			// Queue up upwards messages (from parachains to relay chain).
			Self::queue_upward_messages(
				id,
				&head.candidate.commitments.upward_messages,
				&mut ordered_needs_dispatch,
			);
		}

		NeedsDispatch::put(ordered_needs_dispatch);
	}

	/// Place any new upward messages into our queue for later dispatch.
	///
	/// `ordered_needs_dispatch` is mutated to ensure it reflects the new value of
	/// `RelayDispatchQueueSize`. It is up to the caller to guarantee that it gets written into
	/// storage after this call.
	fn queue_upward_messages(
		id: ParaId,
		upward_messages: &[Vec<u8>],
		ordered_needs_dispatch: &mut Vec<ParaId>,
	) {
		if !upward_messages.is_empty() {
			RelayDispatchQueueSize::mutate(id, |&mut(ref mut count, ref mut len)| {
				*count += upward_messages.len() as u32;
				*len += upward_messages.iter()
					.fold(0, |a, x| a + x.len()) as u32;
			});

			upward_messages.iter().for_each(|m| RelayDispatchQueue::append(id, m));

			if let Err(i) = ordered_needs_dispatch.binary_search(&id) {
				// same.
				ordered_needs_dispatch.insert(i, id);
			} else {
				sp_runtime::print("ordered_needs_dispatch contains id?!");
			}
		}
	}

	/// Simple FIFO dispatcher. This must be called after parachain fees are checked,
	/// as dispatched messages may spend parachain funds.
	fn dispatch_upward_messages(
		max_queue_count: usize,
		watermark_queue_size: usize,
		mut dispatch_message: impl FnMut(ParaId, &[u8]),
	) {
		let queueds = NeedsDispatch::get();
		let mut drained_count = 0usize;
		let mut dispatched_count = 0usize;
		let mut dispatched_size = 0usize;
		for id in queueds.iter() {
			drained_count += 1;

			let (count, size) = <RelayDispatchQueueSize>::get(id);
			let count = count as usize;
			let size = size as usize;
			if dispatched_count == 0 || (
				dispatched_count + count <= max_queue_count
					&& dispatched_size + size <= watermark_queue_size
			) {
				if count > 0 {
					// still dispatching messages...
					RelayDispatchQueueSize::remove(id);
					let messages = RelayDispatchQueue::take(id);
					for data in messages.into_iter() {
						dispatch_message(*id, &data);
					}
					dispatched_count += count;
					dispatched_size += size;
					if dispatched_count >= max_queue_count
						|| dispatched_size >= watermark_queue_size
					{
						break
					}
				}
			}
		}
		NeedsDispatch::put(&queueds[drained_count..]);
	}

	/// Calculate the current block's duty roster using system's random seed.
	/// Returns the duty roster along with the random seed.
	pub fn calculate_duty_roster() -> (DutyRoster, [u8; 32]) {
		let parachains = Self::active_parachains();
		let parachain_count = parachains.len();

		// TODO: use decode length. substrate #2794
		let validator_count = Self::authorities().len();
		let validators_per_parachain =
			if parachain_count == 0 {
				0
			} else {
				(validator_count - 1) / parachain_count
			};

		let mut roles_val = (0..validator_count).map(|i| match i {
			i if i < parachain_count * validators_per_parachain => {
				let idx = i / validators_per_parachain;
				Chain::Parachain(parachains[idx].0.clone())
			}
			_ => Chain::Relay,
		}).collect::<Vec<_>>();

		let mut seed = {
			let phrase = b"validator_role_pairs";
			let seed = T::Randomness::random(&phrase[..]);
			let seed_len = seed.as_ref().len();
			let needed_bytes = validator_count * 4;

			// hash only the needed bits of the random seed.
			// if earlier bits are influencable, they will not factor into
			// the seed used here.
			let seed_off = if needed_bytes >= seed_len {
				0
			} else {
				seed_len - needed_bytes
			};

			BlakeTwo256::hash(&seed.as_ref()[seed_off..])
		};

		let orig_seed = seed.clone().to_fixed_bytes();

		// shuffle
		for i in 0..(validator_count.saturating_sub(1)) {
			// 4 bytes of entropy used per cycle, 32 bytes entropy per hash
			let offset = (i * 4 % 32) as usize;

			// number of roles remaining to select from.
			let remaining = sp_std::cmp::max(1, (validator_count - i) as usize);

			// 8 32-bit ints per 256-bit seed.
			let val_index = u32::decode(&mut &seed[offset..offset + 4])
				.expect("using 4 bytes for a 32-bit quantity") as usize % remaining;

			if offset == 28 {
				// into the last 4 bytes - rehash to gather new entropy
				seed = BlakeTwo256::hash(seed.as_ref());
			}

			// exchange last item with randomly chosen first.
			roles_val.swap(remaining - 1, val_index);
		}

		(DutyRoster { validator_duty: roles_val, }, orig_seed)
	}

	/// Get the global validation schedule for all parachains.
	pub fn global_validation_data() -> GlobalValidationData {
		let now = <system::Module<T>>::block_number();
		GlobalValidationData {
			max_code_size: T::MaxCodeSize::get(),
			max_head_data_size: T::MaxHeadDataSize::get(),
			block_number: T::BlockNumberConversion::convert(if now.is_zero() {
				now
			} else {
				// parablocks included in this block will execute in the context
				// of the current block's parent.
				now - One::one()
			}),
		}
	}

	/// Get the local validation schedule for a particular parachain.
	pub fn local_validation_data(id: &ParaId, perceived_height: T::BlockNumber) -> Option<LocalValidationData> {
		if perceived_height + One::one() != <system::Module<T>>::block_number() {
			// sanity-check - no non-direct-parent blocks allowed at the moment.
			return None
		}

		let code_upgrade_allowed: Option<BlockNumber> = (|| {
			match T::Registrar::para_info(*id)?.scheduling {
				Scheduling::Always => {},
				Scheduling::Dynamic => return None, // parathreads can't upgrade code.
			}

			// if perceived-height were not the parent of `now`, then this should
			// not be drawn from current-runtime configuration. however the sanity-check
			// above prevents that.
			let min_upgrade_frequency = T::ValidationUpgradeFrequency::get();
			let upgrade_delay = T::ValidationUpgradeDelay::get();

			let no_planned = Self::code_upgrade_schedule(id)
				.map_or(true, |expected: T::BlockNumber| expected <= perceived_height);

			let can_upgrade_code = no_planned &&
				Self::past_code_meta(id).most_recent_change()
					.map_or(true, |at| at + min_upgrade_frequency < perceived_height);

			if can_upgrade_code {
				let applied_at = perceived_height + upgrade_delay;
				Some(T::BlockNumberConversion::convert(applied_at))
			} else {
				None
			}
		})();

		Self::parachain_head(id).map(|parent_head| LocalValidationData {
			parent_head,
			balance: T::ParachainCurrency::free_balance(*id),
			code_upgrade_allowed,
		})
	}

	/// Returns the downward messages for the given parachain.
	pub fn downward_messages(id: ParaId) -> Vec<Vec<u8>> {
		DownwardMessageQueue::get(id)
	}

	/// Get the local validation data for a particular parent w.r.t. the current
	/// block height.
	pub fn current_local_validation_data(id: &ParaId) -> Option<LocalValidationData> {
		let now: T::BlockNumber = <system::Module<T>>::block_number();
		if now >= One::one() {
			Self::local_validation_data(id, now - One::one())
		} else {
			None
		}
	}

	/// Fetch the code used for verifying a parachain at a particular height.
	pub fn parachain_code_at(id: &ParaId, at: T::BlockNumber) -> Option<ValidationCode> {
		// note - we don't check that the parachain is currently registered
		// as this might be a deregistered parachain whose old code should still
		// stick around on-chain for some time.
		Self::past_code_meta(id).code_at(at).and_then(|to_use| match to_use {
			UseCodeAt::Current => Self::parachain_code(id),
			UseCodeAt::ReplacedAt(replaced_at) =>
				<Self as Store>::PastCode::get(&(*id, replaced_at)),
		})
	}

	/// Get the currently active set of parachains.
	pub fn active_parachains() -> Vec<(ParaId, Option<(CollatorId, Retriable)>)> {
		T::ActiveParachains::active_paras()
	}

	/// Verify the signatures of all candidates.
	///
	/// Returns `false` if a signature is not correct.
	fn verify_candidate_signatures(
		candidate: &AttestedCandidate,
		authorities: &[ValidatorId],
		validator_group: &[(usize, ParaId)],
		signing_context: &SigningContext,
	) -> DispatchResult {
		let mut expected_votes_len = 0;
		let mut encoded_implicit = None;
		let mut encoded_explicit = None;
		let candidate_hash = candidate.candidate().hash();

		for (vote_index, (auth_index, _)) in candidate.validator_indices
				.iter()
				.enumerate()
				.filter(|(_, bit)| **bit)
				.enumerate()
		{
			let validity_attestation = match candidate.validity_votes.get(vote_index) {
				None => Err(Error::<T>::NotEnoughValidityVotes)?,
				Some(v) => {
					expected_votes_len = vote_index + 1;
					v
				}
			};

			if validator_group.iter().find(|&(idx, _)| *idx == auth_index).is_none() {
				Err(Error::<T>::WrongValidatorAttesting)?
			}

			let (payload, sig) = match validity_attestation {
				ValidityAttestation::Implicit(sig) => {
					let payload = encoded_implicit.get_or_insert_with(|| localized_payload(
						Statement::Candidate(candidate_hash), signing_context,
					));

					(payload, sig)
				}
				ValidityAttestation::Explicit(sig) => {
					let payload = encoded_explicit.get_or_insert_with(|| localized_payload(
						Statement::Valid(candidate_hash), signing_context,
					));

					(payload, sig)
				}
			};

			ensure!(
				sig.verify(&payload[..], &authorities[auth_index]),
				Error::<T>::InvalidSignature,
			);
		}

		if candidate.validity_votes.len() == expected_votes_len {
			Ok(())
		} else {
			Err(Error::<T>::UntaggedVotes.into())
		}
	}

	// check the attestations on these candidates. The candidates should have been checked
	// that each candidates' chain ID is valid.
	fn check_candidates(
		schedule: &GlobalValidationData,
		attested_candidates: &[AttestedCandidate],
		active_parachains: &[(ParaId, Option<(CollatorId, Retriable)>)]
	) -> sp_std::result::Result<IncludedBlocks<T>, sp_runtime::DispatchError> {
		let authorities = Self::authorities();
		let (duty_roster, random_seed) = Self::calculate_duty_roster();

		// computes the omitted validation data for a particular parachain.
		//
		// pass the perceived relay chain height of the para-block. This is the block number of
		// `abridged.relay_parent`.
		let full_candidate = |
			abridged: &AbridgedCandidateReceipt,
			perceived_height: T::BlockNumber,
		|
			-> sp_std::result::Result<CandidateReceipt, sp_runtime::DispatchError>
		{
			let para_id = abridged.parachain_index;
			let local_validation = Self::local_validation_data(&para_id, perceived_height)
				.ok_or(Error::<T>::ParentMismatch)?;

			let omitted = OmittedValidationData {
				global_validation: schedule.clone(),
				local_validation,
			};

			Ok(abridged.clone().complete(omitted))
		};

		let sorted_validators = make_sorted_duties(&duty_roster.validator_duty);

		let relay_height_now = <system::Module<T>>::block_number();
		let parent_hash = <system::Module<T>>::parent_hash();
		let signing_context = Self::signing_context();
		let code_upgrade_delay = T::ValidationUpgradeDelay::get();

		let mut validator_groups = GroupedDutyIter::new(&sorted_validators[..]);

		let mut para_block_hashes = Vec::new();

		for candidate in attested_candidates {
			let para_id = candidate.parachain_index();
			let validator_group = validator_groups.group_for(para_id)
				.ok_or(Error::<T>::NoValidatorGroup)?;

			// NOTE: when changing this to allow older blocks,
			// care must be taken in the availability store pruning to ensure that
			// data is stored correctly. A block containing a candidate C can be
			// orphaned before a block containing C is finalized. Care must be taken
			// not to prune the data for C simply because an orphaned block contained
			// it.

			ensure!(
				candidate.candidate().relay_parent.as_ref() == parent_hash.as_ref(),
				Error::<T>::UnexpectedRelayParent,
			);

			// Since we only allow execution in context of parent hash.
			let perceived_relay_block_height = <system::Module<T>>::block_number() - One::one();

			ensure!(
				candidate.validity_votes.len() >= majority_of(validator_group.len()),
				Error::<T>::NotEnoughValidityVotes,
			);

			ensure!(
				candidate.validity_votes.len() <= authorities.len(),
				Error::<T>::VotesExceedsAuthorities,
			);

			ensure!(
				schedule.max_head_data_size as usize >= candidate.candidate().head_data.0.len(),
				Error::<T>::HeadDataTooLarge,
			);

			let full_candidate = full_candidate(
				candidate.candidate(),
				perceived_relay_block_height,
			)?;

			// apply any scheduled code upgrade.
			if let Some(expected_at) = Self::code_upgrade_schedule(&para_id) {
				if expected_at <= perceived_relay_block_height {
					let new_code = FutureCode::take(&para_id);
					<Self as Store>::FutureCodeUpgrades::remove(&para_id);

					Self::do_code_upgrade(para_id, perceived_relay_block_height, &new_code);
				}
			}

			if let Some(ref new_code) = full_candidate.commitments.new_validation_code {
				ensure!(
					full_candidate.local_validation.code_upgrade_allowed.is_some(),
					Error::<T>::DisallowedCodeUpgrade,
				);
				ensure!(
					schedule.max_code_size >= new_code.0.len() as u32,
					Error::<T>::ValidationCodeTooLarge,
				);

				if code_upgrade_delay.is_zero() {
					Self::do_code_upgrade(para_id, perceived_relay_block_height, new_code);
				} else {
					<Self as Store>::FutureCodeUpgrades::insert(
						&para_id,
						&(perceived_relay_block_height + code_upgrade_delay),
					);
					FutureCode::insert(
						&para_id,
						new_code,
					);
				}
			}

			let fees = full_candidate.commitments.fees;

			ensure!(
				full_candidate.local_validation.balance >= full_candidate.commitments.fees,
				Error::<T>::CannotPayFees,
			);

			T::ParachainCurrency::deduct(para_id, fees)?;

			Self::verify_candidate_signatures(candidate, &authorities, validator_group, &signing_context)?;

			para_block_hashes.push(candidate.candidate.hash());
		}

		Ok(IncludedBlocks {
			actual_number: relay_height_now,
			session: <session::Module<T>>::current_index(),
			random_seed,
			active_parachains: active_parachains.iter().map(|x| x.0).collect(),
			para_blocks: para_block_hashes,
		})
	}

	/// Checks all signatures from all given `candidates`.
	///
	/// Returns an error if any signature verification failed.
	fn check_candidates_signatures(candidates: &[AttestedCandidate]) -> DispatchResult {
		let authorities = Self::authorities();
		let duty_roster = Self::calculate_duty_roster().0;
		let sorted_validators = make_sorted_duties(&duty_roster.validator_duty);
		let signing_context = Self::signing_context();
		let mut validator_groups = GroupedDutyIter::new(&sorted_validators[..]);

		candidates.iter().try_for_each(|c| {
			let para_id = c.parachain_index();
			let validator_group = validator_groups.group_for(para_id)
				.ok_or(Error::<T>::NoValidatorGroup)?;

			Self::verify_candidate_signatures(c, &authorities, validator_group, &signing_context)
		})
	}

	fn initialize_authorities(authorities: &[ValidatorId]) {
		if !authorities.is_empty() {
			assert!(Authorities::get().is_empty(), "Authorities are already initialized!");
			Authorities::put(authorities);
		}
	}

/*
	// TODO: Consider integrating if needed. (https://github.com/paritytech/polkadot/issues/223)
	/// Extract the parachain heads from the block.
	pub fn parachain_heads(&self) -> &[CandidateReceipt] {
		let x = self.inner.extrinsics.get(PARACHAINS_SET_POSITION as usize).and_then(|xt| match xt.function {
			Call::Parachains(ParachainsCall::set_heads(ref x)) => Some(&x[..]),
			_ => None
		});

		match x {
			Some(x) => x,
			None => panic!("Invalid polkadot block asserted at {:?}", self.file_line),
		}
	}
*/
}

impl<T: Trait> sp_runtime::BoundToRuntimeAppPublic for Module<T> {
	type Public = ValidatorId;
}

impl<T: Trait> session::OneSessionHandler<T::AccountId> for Module<T> {
	type Key = ValidatorId;

	fn on_genesis_session<'a, I: 'a>(validators: I)
		where I: Iterator<Item=(&'a T::AccountId, Self::Key)>
	{
		Self::initialize_authorities(&validators.map(|(_, key)| key).collect::<Vec<_>>());
	}

	fn on_new_session<'a, I: 'a>(changed: bool, validators: I, _queued: I)
		where I: Iterator<Item=(&'a T::AccountId, Self::Key)>
	{
		if changed {
			<Self as Store>::Authorities::put(validators.map(|(_, key)| key).collect::<Vec<_>>());
		}
	}

	fn on_disabled(_i: usize) { }
}

pub type InherentType = Vec<AttestedCandidate>;

impl<T: Trait> ProvideInherent for Module<T> {
	type Call = Call<T>;
	type Error = MakeFatalError<inherents::Error>;
	const INHERENT_IDENTIFIER: InherentIdentifier = NEW_HEADS_IDENTIFIER;

	fn create_inherent(data: &InherentData) -> Option<Self::Call> {
		let data = data.get_data::<InherentType>(&NEW_HEADS_IDENTIFIER)
			.expect("Parachain heads could not be decoded.")
			.expect("No parachain heads found in inherent data.");

		// Temporary solution for:
		// https://github.com/paritytech/polkadot/issues/1327
		if Self::check_candidates_signatures(&data).is_ok() {
			Some(Call::set_heads(data))
		} else {
			Some(Call::set_heads(Vec::new()))
		}
	}
}

/// Ensure that the origin `o` represents a parachain.
/// Returns `Ok` with the parachain ID that effected the extrinsic or an `Err` otherwise.
pub fn ensure_parachain<OuterOrigin>(o: OuterOrigin) -> result::Result<ParaId, BadOrigin>
	where OuterOrigin: Into<result::Result<Origin, OuterOrigin>>
{
	match o.into() {
		Ok(Origin::Parachain(id)) => Ok(id),
		_ => Err(BadOrigin),
	}
}


/// Ensure that double vote reports are only processed if valid.
#[derive(Encode, Decode, Clone, Eq, PartialEq)]
pub struct ValidateDoubleVoteReports<T>(sp_std::marker::PhantomData<T>);

impl<T> sp_std::fmt::Debug for ValidateDoubleVoteReports<T> where
{
	fn fmt(&self, f: &mut sp_std::fmt::Formatter) -> sp_std::fmt::Result {
		write!(f, "ValidateDoubleVoteReports<T>")
	}
}

impl<T> ValidateDoubleVoteReports<T> {
	/// Create a new `ValidateDoubleVoteReports` struct.
	pub fn new() -> Self {
		ValidateDoubleVoteReports(sp_std::marker::PhantomData)
	}
}

/// Custom validity error used while validating double vote reports.
#[derive(RuntimeDebug)]
#[repr(u8)]
pub enum DoubleVoteValidityError {
	/// The authority being reported is not in the authority set.
	NotAnAuthority = 0,

	/// Failed to convert offender's `FullIdentificationOf`.
	FailedToConvertId = 1,

	/// The signature on one or both of the statements in the report is wrong.
	InvalidSignature = 2,

	/// The two statements in the report are not conflicting.
	NotDoubleVote = 3,

	/// Invalid report. Indicates that statement doesn't match the attestation on one of the votes.
	InvalidReport = 4,

	/// The proof provided in the report is not valid.
	InvalidProof = 5,
}

impl<T: Trait + Send + Sync> SignedExtension for ValidateDoubleVoteReports<T> where
	<T as system::Trait>::Call: IsSubType<Call<T>>
{
	const IDENTIFIER: &'static str = "ValidateDoubleVoteReports";
	type AccountId = T::AccountId;
	type Call = <T as system::Trait>::Call;
	type AdditionalSigned = ();
	type Pre = ();

	fn additional_signed(&self)
		-> sp_std::result::Result<Self::AdditionalSigned, TransactionValidityError>
	{
		Ok(())
	}

	fn validate(
		&self,
		_who: &Self::AccountId,
		call: &Self::Call,
		_info: &DispatchInfoOf<Self::Call>,
		_len: usize,
	) -> TransactionValidity {
		let r = ValidTransaction::default();

		if let Some(local_call) = call.is_sub_type() {
			if let Call::report_double_vote(report) = local_call {
				let validators = <session::Module<T>>::validators();

				let expected_session = report.signing_context.session_index;
				let session = report.proof.session();

				if session != expected_session {
					return Err(InvalidTransaction::BadProof.into());
				}

				let authorities = Module::<T>::authorities();
				let offender_idx = match authorities.iter().position(|a| *a == report.identity) {
					Some(idx) => idx,
					None => return Err(InvalidTransaction::Custom(
						DoubleVoteValidityError::NotAnAuthority as u8).into()
					),
				};

				if T::FullIdentificationOf::convert(validators[offender_idx].clone()).is_none() {
					return Err(InvalidTransaction::Custom(
						DoubleVoteValidityError::FailedToConvertId as u8).into()
					);
				}

				report
					.verify::<T>()
					.map_err(|e| TransactionValidityError::from(InvalidTransaction::Custom(e as u8)))?;
			}
		}

		Ok(r)
	}
}

#[cfg(test)]
mod tests {
	use super::*;
	use super::Call as ParachainsCall;
	use bitvec::{bitvec, vec::BitVec};
	use sp_io::TestExternalities;
	use sp_core::{H256, Blake2Hasher, sr25519};
	use sp_trie::NodeCodec;
	use sp_runtime::{
		impl_opaque_keys,
		Perbill, curve::PiecewiseLinear,
		traits::{
			BlakeTwo256, IdentityLookup, SaturatedConversion,
			OpaqueKeys, Extrinsic as ExtrinsicT,
		},
		testing::TestXt,
	};
	use primitives::v0::{
		CandidateReceipt, ValidityAttestation, ValidatorId, Info as ParaInfo,
		Scheduling, CandidateCommitments,
		BlockNumber, Header,
	};
	use keyring::Sr25519Keyring;
	use frame_support::{
		impl_outer_origin, impl_outer_dispatch, assert_ok, assert_err, parameter_types,
		traits::{OnInitialize, OnFinalize},
		weights::DispatchInfo,
	};
	use crate::parachains;
	use crate::registrar;
	use crate::slots;
	use session::{SessionHandler, SessionManager};
	use staking::EraIndex;

	// result of <NodeCodec<Blake2Hasher> as trie_db::NodeCodec<Blake2Hasher>>::hashed_null_node()
	const EMPTY_TRIE_ROOT: [u8; 32] = [
		3, 23, 10, 46, 117, 151, 183, 183, 227, 216, 76, 5, 57, 29, 19, 154,
		98, 177, 87, 231, 135, 134, 216, 192, 130, 242, 157, 207, 76, 17, 19, 20
	];

	impl_outer_origin! {
		pub enum Origin for Test where system = system {
			parachains
		}
	}

	impl_outer_dispatch! {
		pub enum Call for Test where origin: Origin {
			parachains::Parachains,
			staking::Staking,
		}
	}

	impl_opaque_keys! {
		pub struct TestSessionKeys {
			pub parachain_validator: super::Module<Test>,
		}
	}

	#[derive(Clone, Eq, PartialEq)]
	pub struct Test;
	parameter_types! {
		pub const BlockHashCount: u32 = 250;
		pub const MaximumBlockWeight: Weight = 4 * 1024 * 1024;
		pub const MaximumBlockLength: u32 = 4 * 1024 * 1024;
		pub const AvailableBlockRatio: Perbill = Perbill::from_percent(75);
	}

	impl system::Trait for Test {
		type BaseCallFilter = ();
		type Origin = Origin;
		type Call = Call;
		type Index = u64;
		type BlockNumber = BlockNumber;
		type Hash = H256;
		type Hashing = BlakeTwo256;
		type AccountId = u64;
		type Lookup = IdentityLookup<u64>;
		type Header = Header;
		type Event = ();
		type BlockHashCount = BlockHashCount;
		type MaximumBlockWeight = MaximumBlockWeight;
		type DbWeight = ();
		type BlockExecutionWeight = ();
		type ExtrinsicBaseWeight = ();
		type MaximumExtrinsicWeight = MaximumBlockWeight;
		type MaximumBlockLength = MaximumBlockLength;
		type AvailableBlockRatio = AvailableBlockRatio;
		type Version = ();
		type ModuleToIndex = ();
		type AccountData = balances::AccountData<u128>;
		type OnNewAccount = ();
		type OnKilledAccount = ();
		type SystemWeightInfo = ();
	}

	impl<C> system::offchain::SendTransactionTypes<C> for Test where
		Call: From<C>,
	{
		type OverarchingCall = Call;
		type Extrinsic = TestXt<Call, ()>;
	}

	parameter_types! {
		pub const Period: BlockNumber = 1;
		pub const Offset: BlockNumber = 0;
		pub const DisabledValidatorsThreshold: Perbill = Perbill::from_percent(17);
	}

	/// Custom `SessionHandler` since we use `TestSessionKeys` as `Keys`.
	pub struct TestSessionHandler;
	impl<AId> SessionHandler<AId> for TestSessionHandler {
		const KEY_TYPE_IDS: &'static [KeyTypeId] = &[PARACHAIN_KEY_TYPE_ID];

		fn on_genesis_session<Ks: OpaqueKeys>(_: &[(AId, Ks)]) {}

		fn on_new_session<Ks: OpaqueKeys>(_: bool, _: &[(AId, Ks)], _: &[(AId, Ks)]) {}

		fn on_before_session_ending() {}

		fn on_disabled(_: usize) {}
	}

	impl session::Trait for Test {
		type Event = ();
		type ValidatorId = u64;
		type ValidatorIdOf = staking::StashOf<Self>;
		type ShouldEndSession = session::PeriodicSessions<Period, Offset>;
		type NextSessionRotation = session::PeriodicSessions<Period, Offset>;
		type SessionManager = session::historical::NoteHistoricalRoot<Self, Staking>;
		type SessionHandler = TestSessionHandler;
		type Keys = TestSessionKeys;
		type DisabledValidatorsThreshold = DisabledValidatorsThreshold;
		type WeightInfo = ();
	}

	impl session::historical::Trait for Test {
		type FullIdentification = staking::Exposure<u64, Balance>;
		type FullIdentificationOf = staking::ExposureOf<Self>;
	}

	parameter_types! {
		pub const MinimumPeriod: u64 = 3;
	}
	impl timestamp::Trait for Test {
		type Moment = u64;
		type OnTimestampSet = ();
		type MinimumPeriod = MinimumPeriod;
		type WeightInfo = ();
	}

	mod time {
		use primitives::v0::{Moment, BlockNumber};
		pub const MILLISECS_PER_BLOCK: Moment = 6000;
		pub const EPOCH_DURATION_IN_BLOCKS: BlockNumber = 1 * HOURS;
		// These time units are defined in number of blocks.
		const MINUTES: BlockNumber = 60_000 / (MILLISECS_PER_BLOCK as BlockNumber);
		const HOURS: BlockNumber = MINUTES * 60;
	}
	parameter_types! {
		pub const EpochDuration: BlockNumber = time::EPOCH_DURATION_IN_BLOCKS;
		pub const ExpectedBlockTime: u64 = time::MILLISECS_PER_BLOCK;
	}

	impl babe::Trait for Test {
		type EpochDuration = EpochDuration;
		type ExpectedBlockTime = ExpectedBlockTime;

		// session module is the trigger
		type EpochChangeTrigger = babe::ExternalTrigger;

		type KeyOwnerProofSystem = ();

		type KeyOwnerProof = <Self::KeyOwnerProofSystem as KeyOwnerProofSystem<(
			KeyTypeId,
			babe::AuthorityId,
		)>>::Proof;

		type KeyOwnerIdentification = <Self::KeyOwnerProofSystem as KeyOwnerProofSystem<(
			KeyTypeId,
			babe::AuthorityId,
		)>>::IdentificationTuple;

		type HandleEquivocation = ();
	}

	parameter_types! {
		pub const ExistentialDeposit: Balance = 1;
	}

	impl balances::Trait for Test {
		type Balance = u128;
		type DustRemoval = ();
		type Event = ();
		type ExistentialDeposit = ExistentialDeposit;
		type AccountStore = System;
		type WeightInfo = ();
	}

	pallet_staking_reward_curve::build! {
		const REWARD_CURVE: PiecewiseLinear<'static> = curve!(
			min_inflation: 0_025_000u64,
			max_inflation: 0_100_000,
			ideal_stake: 0_500_000,
			falloff: 0_050_000,
			max_piece_count: 40,
			test_precision: 0_005_000,
		);
	}

	parameter_types! {
		pub const SessionsPerEra: sp_staking::SessionIndex = 3;
		pub const BondingDuration: staking::EraIndex = 3;
		pub const SlashDeferDuration: staking::EraIndex = 0;
		pub const AttestationPeriod: BlockNumber = 100;
		pub const RewardCurve: &'static PiecewiseLinear<'static> = &REWARD_CURVE;
		pub const MaxNominatorRewardedPerValidator: u32 = 64;
		pub const ElectionLookahead: BlockNumber = 0;
		pub const StakingUnsignedPriority: u64 = u64::max_value() / 2;
	}

	pub struct CurrencyToVoteHandler;

	impl Convert<u128, u128> for CurrencyToVoteHandler {
		fn convert(x: u128) -> u128 { x }
	}

	impl Convert<u128, u64> for CurrencyToVoteHandler {
		fn convert(x: u128) -> u64 { x.saturated_into() }
	}

	impl staking::Trait for Test {
		type RewardRemainder = ();
		type CurrencyToVote = CurrencyToVoteHandler;
		type Event = ();
		type Currency = Balances;
		type Slash = ();
		type Reward = ();
		type SessionsPerEra = SessionsPerEra;
		type BondingDuration = BondingDuration;
		type SlashDeferDuration = SlashDeferDuration;
		type SlashCancelOrigin = system::EnsureRoot<Self::AccountId>;
		type SessionInterface = Self;
		type UnixTime = timestamp::Module<Test>;
		type RewardCurve = RewardCurve;
		type MaxNominatorRewardedPerValidator = MaxNominatorRewardedPerValidator;
		type NextNewSession = Session;
		type ElectionLookahead = ElectionLookahead;
		type Call = Call;
		type UnsignedPriority = StakingUnsignedPriority;
		type MaxIterations = ();
		type MinSolutionScoreBump = ();
		type WeightInfo = ();
	}

	impl attestations::Trait for Test {
		type AttestationPeriod = AttestationPeriod;
		type ValidatorIdentities = ValidatorIdentities<Test>;
		type RewardAttestation = ();
	}

	parameter_types!{
		pub const LeasePeriod: BlockNumber = 10;
		pub const EndingPeriod: BlockNumber = 3;
	}

	impl slots::Trait for Test {
		type Event = ();
		type Currency = Balances;
		type Parachains = registrar::Module<Test>;
		type EndingPeriod = EndingPeriod;
		type LeasePeriod = LeasePeriod;
		type Randomness = RandomnessCollectiveFlip;
	}

	parameter_types! {
		pub const ParathreadDeposit: Balance = 10;
		pub const QueueSize: usize = 2;
		pub const MaxRetries: u32 = 3;
	}

	impl registrar::Trait for Test {
		type Event = ();
		type Origin = Origin;
		type Currency = Balances;
		type ParathreadDeposit = ParathreadDeposit;
		type SwapAux = slots::Module<Test>;
		type QueueSize = QueueSize;
		type MaxRetries = MaxRetries;
	}

	parameter_types! {
		pub OffencesWeightSoftLimit: Weight = Perbill::from_percent(60) * MaximumBlockWeight::get();
	}

	impl offences::Trait for Test {
		type Event = ();
		type IdentificationTuple = session::historical::IdentificationTuple<Self>;
		type OnOffenceHandler = Staking;
		type WeightSoftLimit = OffencesWeightSoftLimit;
		type WeightInfo = ();
	}

	parameter_types! {
		pub const MaxHeadDataSize: u32 = 100;
		pub const MaxCodeSize: u32 = 100;

		pub const ValidationUpgradeFrequency: BlockNumber = 10;
		pub const ValidationUpgradeDelay: BlockNumber = 2;
		pub const SlashPeriod: BlockNumber = 50;
	}

	// This is needed for a custom `AccountId` type which is `u64` in testing here.
	pub mod test_keys {
		use sp_core::{crypto::KeyTypeId, sr25519};
		pub const KEY_TYPE: KeyTypeId = KeyTypeId(*b"test");

		mod app {
			use sp_application_crypto::{app_crypto, sr25519};
			use super::super::Parachains;

			app_crypto!(sr25519, super::KEY_TYPE);

			impl sp_runtime::traits::IdentifyAccount for Public {
				type AccountId = u64;

				fn into_account(self) -> Self::AccountId {
					Parachains::authorities().iter().position(|b| *b == self.0.clone().into()).unwrap() as u64
				}
			}
		}

		pub type ReporterId = app::Public;
		pub struct ReporterAuthorityId;
		impl system::offchain::AppCrypto<ReporterId, sr25519::Signature> for ReporterAuthorityId {
			type RuntimeAppPublic = ReporterId;
			type GenericSignature = sr25519::Signature;
			type GenericPublic = sr25519::Public;
		}
	}

	impl Trait for Test {
		type AuthorityId = test_keys::ReporterAuthorityId;
		type Origin = Origin;
		type Call = Call;
		type ParachainCurrency = Balances;
		type BlockNumberConversion = sp_runtime::traits::Identity;
		type Randomness = RandomnessCollectiveFlip;
		type ActiveParachains = registrar::Module<Test>;
		type Registrar = registrar::Module<Test>;
		type MaxCodeSize = MaxCodeSize;
		type MaxHeadDataSize = MaxHeadDataSize;
		type ValidationUpgradeFrequency = ValidationUpgradeFrequency;
		type ValidationUpgradeDelay = ValidationUpgradeDelay;
		type SlashPeriod = SlashPeriod;
		type Proof =
			<Historical as KeyOwnerProofSystem<(KeyTypeId, ValidatorId)>>::Proof;
		type IdentificationTuple =
			<Historical as KeyOwnerProofSystem<(KeyTypeId, ValidatorId)>>::IdentificationTuple;
		type ReportOffence = Offences;
		type BlockHashConversion = sp_runtime::traits::Identity;
		type KeyOwnerProofSystem = Historical;
	}

	type Extrinsic = TestXt<Call, ()>;

	impl<LocalCall> system::offchain::CreateSignedTransaction<LocalCall> for Test where
		Call: From<LocalCall>,
	{
		fn create_transaction<C: system::offchain::AppCrypto<Self::Public, Self::Signature>>(
			call: Call,
			_public: test_keys::ReporterId,
			_account: <Test as system::Trait>::AccountId,
			nonce: <Test as system::Trait>::Index,
		) -> Option<(Call, <Extrinsic as ExtrinsicT>::SignaturePayload)> {
			Some((call, (nonce, ())))
		}
	}

	impl system::offchain::SigningTypes for Test {
		type Public = test_keys::ReporterId;
		type Signature = sr25519::Signature;
	}

	type Parachains = Module<Test>;
	type Balances = balances::Module<Test>;
	type System = system::Module<Test>;
	type Offences = offences::Module<Test>;
	type Staking = staking::Module<Test>;
	type Session = session::Module<Test>;
	type Timestamp = timestamp::Module<Test>;
	type RandomnessCollectiveFlip = randomness_collective_flip::Module<Test>;
	type Registrar = registrar::Module<Test>;
	type Historical = session::historical::Module<Test>;

	fn new_test_ext(parachains: Vec<(ParaId, ValidationCode, HeadData)>) -> TestExternalities {
		use staking::StakerStatus;
		use babe::AuthorityId as BabeAuthorityId;

		let mut t = system::GenesisConfig::default().build_storage::<Test>().unwrap();

		let authority_keys = [
			Sr25519Keyring::Alice,
			Sr25519Keyring::Bob,
			Sr25519Keyring::Charlie,
			Sr25519Keyring::Dave,
			Sr25519Keyring::Eve,
			Sr25519Keyring::Ferdie,
			Sr25519Keyring::One,
			Sr25519Keyring::Two,
		];

		// stashes are the index.
		let session_keys: Vec<_> = authority_keys.iter().enumerate()
			.map(|(i, k)| (i as u64, i as u64, TestSessionKeys {
				parachain_validator: ValidatorId::from(k.public()),
			}))
			.collect();

		let authorities: Vec<_> = authority_keys.iter().map(|k| ValidatorId::from(k.public())).collect();
		let babe_authorities: Vec<_> = authority_keys.iter()
			.map(|k| BabeAuthorityId::from(k.public()))
			.map(|k| (k, 1))
			.collect();

		// controllers are the index + 1000
		let stakers: Vec<_> = (0..authority_keys.len()).map(|i| (
			i as u64,
			i as u64 + 1000,
			10_000,
			StakerStatus::<u64>::Validator,
		)).collect();

		let balances: Vec<_> = (0..authority_keys.len()).map(|i| (i as u64, 10_000_000)).collect();

		GenesisConfig {
			authorities: authorities.clone(),
		}.assimilate_storage::<Test>(&mut t).unwrap();

		registrar::GenesisConfig::<Test> {
			parachains,
			_phdata: Default::default(),
		}.assimilate_storage(&mut t).unwrap();

		session::GenesisConfig::<Test> {
			keys: session_keys,
		}.assimilate_storage(&mut t).unwrap();

		babe::GenesisConfig {
			authorities: babe_authorities,
		}.assimilate_storage::<Test>(&mut t).unwrap();

		balances::GenesisConfig::<Test> {
			balances,
		}.assimilate_storage(&mut t).unwrap();

		staking::GenesisConfig::<Test> {
			stakers,
			validator_count: 8,
			force_era: staking::Forcing::ForceNew,
			minimum_validator_count: 0,
			invulnerables: vec![],
			.. Default::default()
		}.assimilate_storage(&mut t).unwrap();

		t.into()
	}

	fn set_heads(v: Vec<AttestedCandidate>) -> ParachainsCall<Test> {
		ParachainsCall::set_heads(v)
	}

	fn report_double_vote(
		report: DoubleVoteReport<sp_session::MembershipProof>,
	) -> Result<ParachainsCall<Test>, TransactionValidityError> {
		let inner = ParachainsCall::report_double_vote(report);
		let call = Call::Parachains(inner.clone());

		ValidateDoubleVoteReports::<Test>(sp_std::marker::PhantomData)
			.validate(&0, &call, &DispatchInfo::default(), 0)?;

		Ok(inner)
	}

	// creates a template candidate which pins to correct relay-chain state.
	fn raw_candidate(para_id: ParaId) -> CandidateReceipt {
		let mut head_data = Parachains::parachain_head(&para_id).unwrap();
		head_data.0.extend(para_id.encode());

		CandidateReceipt {
			parachain_index: para_id,
			relay_parent: System::parent_hash(),
			head_data,
			collator: Default::default(),
			signature: Default::default(),
			pov_block_hash: Default::default(),
			global_validation: Parachains::global_validation_data(),
			local_validation: Parachains::current_local_validation_data(&para_id).unwrap(),
			commitments: CandidateCommitments::default(),
		}
	}

	// makes a blank attested candidate from a `CandidateReceipt`.
	fn make_blank_attested(candidate: CandidateReceipt) -> AttestedCandidate {
		let (candidate, _) = candidate.abridge();

		AttestedCandidate {
			validity_votes: vec![],
			validator_indices: BitVec::new(),
			candidate,
		}
	}

	fn make_attestations(candidate: &mut AttestedCandidate) {
		let mut vote_implicit = false;

		let (duty_roster, _) = Parachains::calculate_duty_roster();
		let candidate_hash = candidate.candidate.hash();

		let authorities = Parachains::authorities();
		let extract_key = |public: ValidatorId| {
			let mut raw_public = [0; 32];
			raw_public.copy_from_slice(public.as_ref());
			Sr25519Keyring::from_raw_public(raw_public).unwrap()
		};

		let validation_entries = duty_roster.validator_duty.iter()
			.enumerate();

		let mut validator_indices = BitVec::new();
		for (idx, &duty) in validation_entries {
			if duty != Chain::Parachain(candidate.parachain_index()) { continue }
			vote_implicit = !vote_implicit;

			let key = extract_key(authorities[idx].clone());

			let statement = if vote_implicit {
				Statement::Candidate(candidate_hash.clone())
			} else {
				Statement::Valid(candidate_hash.clone())
			};

			let signing_context = Parachains::signing_context();
			let payload = localized_payload(statement, &signing_context);
			let signature = key.sign(&payload[..]).into();

			candidate.validity_votes.push(if vote_implicit {
				ValidityAttestation::Implicit(signature)
			} else {
				ValidityAttestation::Explicit(signature)
			});

			if validator_indices.len() <= idx {
				validator_indices.resize(idx + 1, false);
			}
			validator_indices.set(idx, true);
		}
		candidate.validator_indices = validator_indices;
	}

	fn new_candidate_with_upward_messages(
		id: u32,
		upward_messages: Vec<Vec<u8>>
	) -> AttestedCandidate {
		let mut raw_candidate = raw_candidate(id.into());
		raw_candidate.commitments.upward_messages = upward_messages;

		make_blank_attested(raw_candidate)
	}

	fn start_session(session_index: SessionIndex) {
		let mut parent_hash = System::parent_hash();

		for i in Session::current_index()..session_index {
			println!("session index {}", i);
			Staking::on_finalize(System::block_number());
			System::set_block_number((i + 1).into());
			Timestamp::set_timestamp(System::block_number() as primitives::v0::Moment * 6000);

			// In order to be able to use `System::parent_hash()` in the tests
			// we need to first get it via `System::finalize` and then set it
			// the `System::initialize`. However, it is needed to be taken into
			// consideration that finalizing will prune some data in `System`
			// storage including old values `BlockHash` if that reaches above
			// `BlockHashCount` capacity.
			if System::block_number() > 1 {
				let hdr = System::finalize();
				parent_hash = hdr.hash();
			}

			System::initialize(
				&(i as BlockNumber + 1),
				&parent_hash,
				&Default::default(),
				&Default::default(),
				Default::default(),
			);
			init_block();
		}

		assert_eq!(Session::current_index(), session_index);
	}

	fn start_era(era_index: EraIndex) {
		start_session((era_index * 3).into());
		assert_eq!(Staking::current_era(), Some(era_index));
	}

	fn init_block() {
		println!("Initializing {}", System::block_number());
		Session::on_initialize(System::block_number());
		System::on_initialize(System::block_number());
		Registrar::on_initialize(System::block_number());
		Parachains::on_initialize(System::block_number());
	}
	fn run_to_block(n: BlockNumber) {
		println!("Running until block {}", n);
		while System::block_number() < n {
			if System::block_number() > 1 {
				println!("Finalizing {}", System::block_number());
				if !DidUpdate::get().is_some() {
					Parachains::set_heads(Origin::none(), vec![]).unwrap();
				}

				Parachains::on_finalize(System::block_number());
				Registrar::on_finalize(System::block_number());
				System::on_finalize(System::block_number());
			}
			Staking::new_session(System::block_number() as u32);
			System::set_block_number(System::block_number() + 1);
			init_block();
		}
	}

	fn queue_upward_messages(id: ParaId, upward_messages: &[Vec<u8>]) {
		NeedsDispatch::mutate(|nd|
			Parachains::queue_upward_messages(id, upward_messages, nd)
		);
	}

	#[test]
	fn check_dispatch_upward_works() {
		let parachains = vec![
			(0u32.into(), vec![].into(), vec![].into()),
			(1u32.into(), vec![].into(), vec![].into()),
			(2u32.into(), vec![].into(), vec![].into()),
		];
		new_test_ext(parachains.clone()).execute_with(|| {
			init_block();
			queue_upward_messages(0.into(), &vec![ vec![0; 4] ]);
			queue_upward_messages(1.into(), &vec![ vec![1; 4] ]);
			let mut dispatched: Vec<(ParaId, Vec<u8>)> = vec![];
			let dummy = |id, data: &[u8]| dispatched.push((id, data.to_vec()));
			Parachains::dispatch_upward_messages(2, 3, dummy);
			assert_eq!(dispatched, vec![
				(0.into(), vec![0; 4])
			]);
			assert!(<RelayDispatchQueue>::get(ParaId::from(0)).is_empty());
			assert_eq!(<RelayDispatchQueue>::get(ParaId::from(1)).len(), 1);
		});
		new_test_ext(parachains.clone()).execute_with(|| {
			init_block();
			queue_upward_messages(0.into(), &vec![ vec![0; 2] ]);
			queue_upward_messages(1.into(), &vec![ vec![1; 2] ]);
			queue_upward_messages(2.into(), &vec![ vec![2] ]);
			let mut dispatched: Vec<(ParaId, Vec<u8>)> = vec![];
			let dummy = |id, data: &[u8]| dispatched.push((id, data.to_vec()));
			Parachains::dispatch_upward_messages(2, 3, dummy);
			assert_eq!(dispatched, vec![
				(0.into(), vec![0; 2]),
				(2.into(), vec![2])
			]);
			assert!(<RelayDispatchQueue>::get(ParaId::from(0)).is_empty());
			assert_eq!(<RelayDispatchQueue>::get(ParaId::from(1)).len(), 1);
			assert!(<RelayDispatchQueue>::get(ParaId::from(2)).is_empty());
		});
		new_test_ext(parachains.clone()).execute_with(|| {
			init_block();
			queue_upward_messages(0.into(), &vec![ vec![0; 2] ]);
			queue_upward_messages(1.into(), &vec![ vec![1; 2] ]);
			queue_upward_messages(2.into(), &vec![ vec![2] ]);
			let mut dispatched: Vec<(ParaId, Vec<u8>)> = vec![];
			let dummy = |id, data: &[u8]| dispatched.push((id, data.to_vec()));
			Parachains::dispatch_upward_messages(2, 3, dummy);
			assert_eq!(dispatched, vec![
				(0.into(), vec![0; 2]),
				(2.into(), vec![2])
			]);
			assert!(<RelayDispatchQueue>::get(ParaId::from(0)).is_empty());
			assert_eq!(<RelayDispatchQueue>::get(ParaId::from(1)).len(), 1);
			assert!(<RelayDispatchQueue>::get(ParaId::from(2)).is_empty());
		});
		new_test_ext(parachains.clone()).execute_with(|| {
			init_block();
			queue_upward_messages(0.into(), &vec![ vec![0; 2] ]);
			queue_upward_messages(1.into(), &vec![ vec![1; 2] ]);
			queue_upward_messages(2.into(), &vec![ vec![2] ]);
			let mut dispatched: Vec<(ParaId, Vec<u8>)> = vec![];
			let dummy = |id, data: &[u8]| dispatched.push((id, data.to_vec()));
			Parachains::dispatch_upward_messages(2, 3, dummy);
			assert_eq!(dispatched, vec![
				(0.into(), vec![0; 2]),
				(2.into(), vec![2]),
			]);
			assert!(<RelayDispatchQueue>::get(ParaId::from(0)).is_empty());
			assert_eq!(<RelayDispatchQueue>::get(ParaId::from(1)).len(), 1);
			assert!(<RelayDispatchQueue>::get(ParaId::from(2)).is_empty());
		});
	}

	#[test]
	fn check_queue_upward_messages_works() {
		let parachains = vec![
			(0u32.into(), vec![].into(), vec![].into()),
		];
		new_test_ext(parachains.clone()).execute_with(|| {
			run_to_block(2);
			let messages = vec![ vec![0] ];
			assert_ok!(Parachains::check_upward_messages(0.into(), &messages, 2, 3));

			// all good.
			queue_upward_messages(0.into(), &vec![ vec![0] ]);
			let messages = vec![ vec![1, 2] ];
			assert_ok!(Parachains::check_upward_messages(0.into(), &messages, 2, 3));
			queue_upward_messages(0.into(), &messages);
			assert_eq!(<RelayDispatchQueue>::get(ParaId::from(0)), vec![ vec![0], vec![1, 2]] );
		})
	}

	#[test]
	fn check_queue_full_upward_messages_fails() {
		let parachains = vec![
			(0u32.into(), vec![].into(), vec![].into()),
		];
		new_test_ext(parachains.clone()).execute_with(|| {
			run_to_block(2);
			// oversize, but ok since it's just one and the queue is empty.
			let messages = vec![ vec![0; 4] ];
			assert_ok!(Parachains::check_upward_messages(0.into(), &messages, 2, 3));

			// oversize and bad since it's not just one.
			let messages = vec![ vec![0], vec![0; 4] ];
			assert_err!(
				Parachains::check_upward_messages(0.into(), &messages, 2, 3),
				Error::<Test>::QueueFull
			);

			// too many messages.
			let messages = vec![ vec![0], vec![1], vec![2] ];
			assert_err!(
				Parachains::check_upward_messages(0.into(), &messages, 2, 3),
				Error::<Test>::QueueFull
			);
		});
	}

	#[test]
	fn check_queued_too_many_upward_messages_fails() {
		let parachains = vec![
			(0u32.into(), vec![].into(), vec![].into()),
		];
		new_test_ext(parachains.clone()).execute_with(|| {
			run_to_block(2);
			// too many messages.
			queue_upward_messages(0.into(), &vec![ vec![0] ]);
			let messages = vec![ vec![1], vec![2] ];
			assert_err!(
				Parachains::check_upward_messages(0.into(), &messages, 2, 3),
				Error::<Test>::QueueFull
			);
		});
	}

	#[test]
	fn check_queued_total_oversize_upward_messages_fails() {
		let parachains = vec![
			(0u32.into(), vec![].into(), vec![].into()),
		];
		new_test_ext(parachains.clone()).execute_with(|| {
			run_to_block(2);
			// too much data.
			queue_upward_messages(0.into(), &vec![ vec![0, 1] ]);
			let messages = vec![ vec![2, 3] ];
			assert_err!(
				Parachains::check_upward_messages(0.into(), &messages, 2, 3),
				Error::<Test>::QueueFull
			);
		});
	}

	#[test]
	fn check_queued_pre_jumbo_upward_messages_fails() {
		let parachains = vec![
			(0u32.into(), vec![].into(), vec![].into()),
		];
		new_test_ext(parachains.clone()).execute_with(|| {
			run_to_block(2);
			// bad - already an oversize messages queued.
			queue_upward_messages(0.into(), &vec![ vec![0; 4] ]);
			let messages = vec![ vec![0] ];
			assert_err!(
				Parachains::check_upward_messages(0.into(), &messages, 2, 3),
				Error::<Test>::QueueFull
			);
		});
	}

	#[test]
	fn check_queued_post_jumbo_upward_messages_fails() {
		let parachains = vec![
			(0u32.into(), vec![].into(), vec![].into()),
		];
		new_test_ext(parachains.clone()).execute_with(|| {
			run_to_block(2);
			// bad - oversized and already a message queued.
			queue_upward_messages(0.into(), &vec![ vec![0] ]);
			let messages = vec![ vec![0; 4] ];
			assert_err!(
				Parachains::check_upward_messages(0.into(), &messages, 2, 3),
				Error::<Test>::QueueFull
			);
		});
	}

	#[test]
	fn upward_queuing_works() {
		// That the list of egress queue roots is in ascending order by `ParaId`.
		let parachains = vec![
			(0u32.into(), vec![].into(), vec![].into()),
			(1u32.into(), vec![].into(), vec![].into()),
		];

		new_test_ext(parachains.clone()).execute_with(|| {
			run_to_block(2);
			// parachain 0 is self
			let mut candidates = vec![
				new_candidate_with_upward_messages(0, vec![ vec![1] ]),
				new_candidate_with_upward_messages(1, vec![ vec![2] ]),
			];
			candidates.iter_mut().for_each(make_attestations);

			assert_ok!(Call::from(set_heads(candidates)).dispatch(Origin::none()));

			assert!(<RelayDispatchQueue>::get(ParaId::from(0)).is_empty());
			assert!(<RelayDispatchQueue>::get(ParaId::from(1)).is_empty());
		});
	}

	#[test]
	fn active_parachains_should_work() {
		let parachains = vec![
			(5u32.into(), vec![1,2,3].into(), vec![1].into()),
			(100u32.into(), vec![4,5,6].into(), vec![2].into()),
		];

		new_test_ext(parachains.clone()).execute_with(|| {
			run_to_block(2);
			assert_eq!(Parachains::active_parachains(), vec![(5u32.into(), None), (100u32.into(), None)]);
			assert_eq!(Parachains::parachain_code(ParaId::from(5u32)), Some(vec![1, 2, 3].into()));
			assert_eq!(Parachains::parachain_code(ParaId::from(100u32)), Some(vec![4, 5, 6].into()));
		});
	}

	#[test]
	fn register_deregister() {
		let parachains = vec![
			(5u32.into(), vec![1,2,3].into(), vec![1].into()),
			(100u32.into(), vec![4,5,6].into(), vec![2,].into()),
		];

		new_test_ext(parachains.clone()).execute_with(|| {
			run_to_block(2);
			assert_eq!(Parachains::active_parachains(), vec![(5u32.into(), None), (100u32.into(), None)]);

			assert_eq!(Parachains::parachain_code(ParaId::from(5u32)), Some(vec![1,2,3].into()));
			assert_eq!(Parachains::parachain_code(ParaId::from(100u32)), Some(vec![4,5,6].into()));

			assert_ok!(Registrar::register_para(
				Origin::root(),
				99u32.into(),
				ParaInfo{scheduling: Scheduling::Always},
				vec![7,8,9].into(),
				vec![1, 1, 1].into(),
			));
			assert_ok!(Parachains::set_heads(Origin::none(), vec![]));

			run_to_block(3);

			assert_eq!(Parachains::active_parachains(), vec![(5u32.into(), None), (99u32.into(), None), (100u32.into(), None)]);
			assert_eq!(Parachains::parachain_code(&ParaId::from(99u32)), Some(vec![7,8,9].into()));

			assert_ok!(Registrar::deregister_para(Origin::root(), 5u32.into()));
			assert_ok!(Parachains::set_heads(Origin::none(), vec![]));

			// parachain still active this block. another block must pass before it's inactive.
			run_to_block(4);

			assert_eq!(Parachains::active_parachains(), vec![(99u32.into(), None), (100u32.into(), None)]);
			assert_eq!(Parachains::parachain_code(&ParaId::from(5u32)), None);
		});
	}

	#[test]
	fn duty_roster_works() {
		let parachains = vec![
			(0u32.into(), vec![].into(), vec![].into()),
			(1u32.into(), vec![].into(), vec![].into()),
		];

		new_test_ext(parachains.clone()).execute_with(|| {
			run_to_block(2);
			let check_roster = |duty_roster: &DutyRoster| {
				assert_eq!(duty_roster.validator_duty.len(), 8);
				for i in (0..2).map(ParaId::from) {
					assert_eq!(duty_roster.validator_duty.iter().filter(|&&j| j == Chain::Parachain(i)).count(), 3);
				}
				assert_eq!(duty_roster.validator_duty.iter().filter(|&&j| j == Chain::Relay).count(), 2);
			};

			let duty_roster_0 = Parachains::calculate_duty_roster().0;
			check_roster(&duty_roster_0);

			System::initialize(&1, &H256::from([1; 32]), &Default::default(), &Default::default(), Default::default());
			RandomnessCollectiveFlip::on_initialize(1);
			let duty_roster_1 = Parachains::calculate_duty_roster().0;
			check_roster(&duty_roster_1);
			assert_ne!(duty_roster_0, duty_roster_1);


			System::initialize(&2, &H256::from([2; 32]), &Default::default(), &Default::default(), Default::default());
			RandomnessCollectiveFlip::on_initialize(2);
			let duty_roster_2 = Parachains::calculate_duty_roster().0;
			check_roster(&duty_roster_2);
			assert_ne!(duty_roster_0, duty_roster_2);
			assert_ne!(duty_roster_1, duty_roster_2);
		});
	}

	#[test]
	fn unattested_candidate_is_rejected() {
		let parachains = vec![
			(0u32.into(), vec![].into(), vec![].into()),
			(1u32.into(), vec![].into(), vec![].into()),
		];

		new_test_ext(parachains.clone()).execute_with(|| {
			run_to_block(2);
			let candidate = make_blank_attested(raw_candidate(0.into()));
			assert!(Call::from(set_heads(vec![candidate])).dispatch(Origin::none()).is_err());
		})
	}

	#[test]
	fn attested_candidates_accepted_in_order() {
		let parachains = vec![
			(0u32.into(), vec![].into(), vec![].into()),
			(1u32.into(), vec![].into(), vec![].into()),
		];

		new_test_ext(parachains.clone()).execute_with(|| {
			run_to_block(2);
			assert_eq!(Parachains::active_parachains().len(), 2);

			let mut candidate_a = make_blank_attested(raw_candidate(0.into()));
			let mut candidate_b = make_blank_attested(raw_candidate(1.into()));

			make_attestations(&mut candidate_a);
			make_attestations(&mut candidate_b);

			assert!(Call::from(set_heads(vec![candidate_b.clone(), candidate_a.clone()]))
				.dispatch(Origin::none()).is_err());

			assert_ok!(Call::from(set_heads(vec![candidate_a.clone(), candidate_b.clone()]))
				.dispatch(Origin::none()));

			assert_eq!(Heads::get(&ParaId::from(0)), Some(candidate_a.candidate.head_data));
			assert_eq!(Heads::get(&ParaId::from(1)), Some(candidate_b.candidate.head_data));
		});
	}

	#[test]
	fn duplicate_vote_is_rejected() {
		let parachains = vec![
			(0u32.into(), vec![].into(), vec![].into()),
			(1u32.into(), vec![].into(), vec![].into()),
		];

		new_test_ext(parachains.clone()).execute_with(|| {
			run_to_block(2);

			let mut candidate = make_blank_attested(raw_candidate(0.into()));
			make_attestations(&mut candidate);

			let mut double_validity = candidate.clone();
			double_validity.validity_votes.push(candidate.validity_votes[0].clone());
			double_validity.validator_indices.push(true);

			assert!(Call::from(set_heads(vec![double_validity])).dispatch(Origin::none()).is_err());
		});
	}

	#[test]
	fn validators_not_from_group_is_rejected() {
		let parachains = vec![
			(0u32.into(), vec![].into(), vec![].into()),
			(1u32.into(), vec![].into(), vec![].into()),
		];

		new_test_ext(parachains.clone()).execute_with(|| {
			run_to_block(2);

			let mut candidate = make_blank_attested(raw_candidate(0.into()));
			make_attestations(&mut candidate);

			// Change the last vote index to make it not corresponding to the assigned group.
			assert!(candidate.validator_indices.pop().is_some());
			candidate.validator_indices.append(&mut bitvec![0, 0, 0, 0, 0, 0, 0, 0, 0, 0, 0, 1]);

			assert!(Call::from(set_heads(vec![candidate])).dispatch(Origin::none()).is_err());
		});
	}

	#[test]
	fn empty_trie_root_const_is_blake2_hashed_null_node() {
		let hashed_null_node = <NodeCodec<Blake2Hasher> as trie_db::NodeCodec>::hashed_null_node();
		assert_eq!(hashed_null_node, EMPTY_TRIE_ROOT.into())
	}

	#[test]
	fn para_past_code_meta_gives_right_code() {
		let mut past_code = ParaPastCodeMeta::default();
		assert_eq!(past_code.code_at(0u32), Some(UseCodeAt::Current));

		past_code.note_replacement(10);
		assert_eq!(past_code.code_at(0), Some(UseCodeAt::ReplacedAt(10)));
		assert_eq!(past_code.code_at(10), Some(UseCodeAt::ReplacedAt(10)));
		assert_eq!(past_code.code_at(11), Some(UseCodeAt::Current));

		past_code.note_replacement(20);
		assert_eq!(past_code.code_at(1), Some(UseCodeAt::ReplacedAt(10)));
		assert_eq!(past_code.code_at(10), Some(UseCodeAt::ReplacedAt(10)));
		assert_eq!(past_code.code_at(11), Some(UseCodeAt::ReplacedAt(20)));
		assert_eq!(past_code.code_at(20), Some(UseCodeAt::ReplacedAt(20)));
		assert_eq!(past_code.code_at(21), Some(UseCodeAt::Current));

		past_code.last_pruned = Some(5);
		assert_eq!(past_code.code_at(1), None);
		assert_eq!(past_code.code_at(5), None);
		assert_eq!(past_code.code_at(6), Some(UseCodeAt::ReplacedAt(10)));
	}

	#[test]
	fn para_past_code_pruning_works_correctly() {
		let mut past_code = ParaPastCodeMeta::default();
		past_code.note_replacement(10u32);
		past_code.note_replacement(20);
		past_code.note_replacement(30);

		let old = past_code.clone();
		assert!(past_code.prune_up_to(9).collect::<Vec<_>>().is_empty());
		assert_eq!(old, past_code);

		assert_eq!(past_code.prune_up_to(10).collect::<Vec<_>>(), vec![10]);
		assert_eq!(past_code, ParaPastCodeMeta {
			upgrade_times: vec![30, 20],
			last_pruned: Some(10),
		});

		assert_eq!(past_code.prune_up_to(21).collect::<Vec<_>>(), vec![20]);
		assert_eq!(past_code, ParaPastCodeMeta {
			upgrade_times: vec![30],
			last_pruned: Some(20),
		});

		past_code.note_replacement(40);
		past_code.note_replacement(50);
		past_code.note_replacement(60);

		assert_eq!(past_code, ParaPastCodeMeta {
			upgrade_times: vec![60, 50, 40, 30],
			last_pruned: Some(20),
		});

		assert_eq!(past_code.prune_up_to(60).collect::<Vec<_>>(), vec![30, 40, 50, 60]);
		assert_eq!(past_code, ParaPastCodeMeta {
			upgrade_times: Vec::new(),
			last_pruned: Some(60),
		});
	}

	#[test]
	fn para_past_code_pruning_in_initialize() {
		let parachains = vec![
			(0u32.into(), vec![].into(), vec![].into()),
			(1u32.into(), vec![].into(), vec![].into()),
		];

		new_test_ext(parachains.clone()).execute_with(|| {
			let id = ParaId::from(0u32);
			let at_block: BlockNumber = 10;
			<Parachains as Store>::PastCode::insert(&(id, at_block), &ValidationCode(vec![1, 2, 3]));
			<Parachains as Store>::PastCodePruning::put(&vec![(id, at_block)]);

			{
				let mut code_meta = Parachains::past_code_meta(&id);
				code_meta.note_replacement(at_block);
				<Parachains as Store>::PastCodeMeta::insert(&id, &code_meta);
			}

			let pruned_at: BlockNumber = at_block + SlashPeriod::get() + 1;
			assert_eq!(<Parachains as Store>::PastCode::get(&(id, at_block)), Some(vec![1, 2, 3].into()));

			run_to_block(pruned_at - 1);
			assert_eq!(<Parachains as Store>::PastCode::get(&(id, at_block)), Some(vec![1, 2, 3].into()));
			assert_eq!(Parachains::past_code_meta(&id).most_recent_change(), Some(at_block));

			run_to_block(pruned_at);
			assert!(<Parachains as Store>::PastCode::get(&(id, at_block)).is_none());
			assert!(Parachains::past_code_meta(&id).most_recent_change().is_none());
		});
	}

	#[test]
	fn note_past_code_sets_up_pruning_correctly() {
		let parachains = vec![
			(0u32.into(), vec![].into(), vec![].into()),
			(1u32.into(), vec![].into(), vec![].into()),
		];

		new_test_ext(parachains.clone()).execute_with(|| {
			let id_a = ParaId::from(0u32);
			let id_b = ParaId::from(1u32);

			Parachains::note_past_code(id_a, 10, vec![1, 2, 3].into());
			Parachains::note_past_code(id_b, 20, vec![4, 5, 6].into());

			assert_eq!(Parachains::past_code_pruning_tasks(), vec![(id_a, 10), (id_b, 20)]);
			assert_eq!(
				Parachains::past_code_meta(&id_a),
				ParaPastCodeMeta {
					upgrade_times: vec![10],
					last_pruned: None,
				}
			);
			assert_eq!(
				Parachains::past_code_meta(&id_b),
				ParaPastCodeMeta {
					upgrade_times: vec![20],
					last_pruned: None,
				}
			);
		});
	}

	#[test]
	fn code_upgrade_applied_after_delay() {
		let parachains = vec![
			(0u32.into(), vec![1, 2, 3].into(), vec![].into()),
		];

		new_test_ext(parachains.clone()).execute_with(|| {
			let para_id = ParaId::from(0);
			let new_code = ValidationCode(vec![4, 5, 6]);

			run_to_block(2);
			assert_eq!(Parachains::active_parachains().len(), 1);
			assert_eq!(Parachains::parachain_code(&para_id), Some(vec![1, 2, 3].into()));

			let applied_after ={
				let raw_candidate = raw_candidate(para_id);
				let applied_after = raw_candidate.local_validation.code_upgrade_allowed.unwrap();
				let mut candidate_a = make_blank_attested(raw_candidate);

				candidate_a.candidate.commitments.new_validation_code = Some(new_code.clone());

				// this parablock is in the context of block 1.
				assert_eq!(applied_after, 1 + ValidationUpgradeDelay::get());
				make_attestations(&mut candidate_a);

				assert_ok!(Call::from(set_heads(vec![candidate_a.clone()])).dispatch(Origin::none()));

				assert!(Parachains::past_code_meta(&para_id).most_recent_change().is_none());
				assert_eq!(Parachains::code_upgrade_schedule(&para_id), Some(applied_after));
				assert_eq!(<Parachains as Store>::FutureCode::get(&para_id), new_code);
				assert_eq!(Parachains::parachain_code(&para_id), Some(vec![1, 2, 3].into()));

				applied_after
			};

			run_to_block(applied_after);

			// the candidate is in the context of the parent of `applied_after`,
			// thus does not trigger the code upgrade.
			{
				let raw_candidate = raw_candidate(para_id);
				assert!(raw_candidate.local_validation.code_upgrade_allowed.is_none());
				let mut candidate_a = make_blank_attested(raw_candidate);

				make_attestations(&mut candidate_a);

				assert_ok!(Call::from(set_heads(vec![candidate_a.clone()])).dispatch(Origin::none()));

				assert!(Parachains::past_code_meta(&para_id).most_recent_change().is_none());
				assert_eq!(Parachains::code_upgrade_schedule(&para_id), Some(applied_after));
				assert_eq!(<Parachains as Store>::FutureCode::get(&para_id), new_code);
				assert_eq!(Parachains::parachain_code(&para_id), Some(vec![1, 2, 3].into()));
			}

			run_to_block(applied_after + 1);

			// the candidate is in the context of `applied_after`, and triggers
			// the upgrade.
			{
				let raw_candidate = raw_candidate(para_id);
				assert!(raw_candidate.local_validation.code_upgrade_allowed.is_some());
				let mut candidate_a = make_blank_attested(raw_candidate);

				make_attestations(&mut candidate_a);

				assert_ok!(Call::from(set_heads(vec![candidate_a.clone()])).dispatch(Origin::none()));

				assert_eq!(
					Parachains::past_code_meta(&para_id).most_recent_change(),
					Some(applied_after),
				);
				assert_eq!(
					<Parachains as Store>::PastCode::get(&(para_id, applied_after)),
					Some(vec![1, 2, 3,].into()),
				);
				assert!(Parachains::code_upgrade_schedule(&para_id).is_none());
				assert!(<Parachains as Store>::FutureCode::get(&para_id).0.is_empty());
				assert_eq!(Parachains::parachain_code(&para_id), Some(new_code));
			}
		});
	}

	#[test]
	fn code_upgrade_applied_after_delay_even_when_late() {
		let parachains = vec![
			(0u32.into(), vec![1, 2, 3].into(), vec![].into()),
		];

		new_test_ext(parachains.clone()).execute_with(|| {
			let para_id = ParaId::from(0);
			let new_code = ValidationCode(vec![4, 5, 6]);

			run_to_block(2);
			assert_eq!(Parachains::active_parachains().len(), 1);
			assert_eq!(Parachains::parachain_code(&para_id), Some(vec![1, 2, 3].into()));

			let applied_after ={
				let raw_candidate = raw_candidate(para_id);
				let applied_after = raw_candidate.local_validation.code_upgrade_allowed.unwrap();
				let mut candidate_a = make_blank_attested(raw_candidate);

				candidate_a.candidate.commitments.new_validation_code = Some(new_code.clone());

				// this parablock is in the context of block 1.
				assert_eq!(applied_after, 1 + ValidationUpgradeDelay::get());
				make_attestations(&mut candidate_a);

				assert_ok!(Call::from(set_heads(vec![candidate_a.clone()])).dispatch(Origin::none()));

				assert!(Parachains::past_code_meta(&para_id).most_recent_change().is_none());
				assert_eq!(Parachains::code_upgrade_schedule(&para_id), Some(applied_after));
				assert_eq!(<Parachains as Store>::FutureCode::get(&para_id), new_code);
				assert_eq!(Parachains::parachain_code(&para_id), Some(vec![1, 2, 3].into()));

				applied_after
			};

			run_to_block(applied_after + 1 + 4);

			{
				let raw_candidate = raw_candidate(para_id);
				assert!(raw_candidate.local_validation.code_upgrade_allowed.is_some());
				let mut candidate_a = make_blank_attested(raw_candidate);

				make_attestations(&mut candidate_a);

				assert_ok!(Call::from(set_heads(vec![candidate_a.clone()])).dispatch(Origin::none()));

				assert_eq!(
					Parachains::past_code_meta(&para_id).most_recent_change(),
					Some(applied_after + 4),
				);
				assert_eq!(
					<Parachains as Store>::PastCode::get(&(para_id, applied_after + 4)),
					Some(vec![1, 2, 3,].into()),
				);
				assert!(Parachains::code_upgrade_schedule(&para_id).is_none());
				assert!(<Parachains as Store>::FutureCode::get(&para_id).0.is_empty());
				assert_eq!(Parachains::parachain_code(&para_id), Some(new_code));
			}
		});
	}

	#[test]
	fn submit_code_change_when_not_allowed_is_err() {
		let parachains = vec![
			(0u32.into(), vec![1, 2, 3].into(), vec![].into()),
		];

		new_test_ext(parachains.clone()).execute_with(|| {
			let para_id = ParaId::from(0);
			let new_code = ValidationCode(vec![4, 5, 6]);

			run_to_block(2);

			{
				let raw_candidate = raw_candidate(para_id);
				let mut candidate_a = make_blank_attested(raw_candidate);

				candidate_a.candidate.commitments.new_validation_code = Some(new_code.clone());

				make_attestations(&mut candidate_a);

				assert_ok!(Call::from(set_heads(vec![candidate_a.clone()])).dispatch(Origin::none()));
			};

			run_to_block(3);

			{
				let raw_candidate = raw_candidate(para_id);
				assert!(raw_candidate.local_validation.code_upgrade_allowed.is_none());
				let mut candidate_a = make_blank_attested(raw_candidate);
				candidate_a.candidate.commitments.new_validation_code = Some(vec![1, 2, 3].into());

				make_attestations(&mut candidate_a);

				assert_err!(
					Call::from(set_heads(vec![candidate_a.clone()])).dispatch(Origin::none()),
					Error::<Test>::DisallowedCodeUpgrade,
				);
			}
		});
	}

	#[test]
	fn full_parachain_cleanup_storage() {
		let parachains = vec![
			(0u32.into(), vec![1, 2, 3].into(), vec![].into()),
		];

		new_test_ext(parachains.clone()).execute_with(|| {
			let para_id = ParaId::from(0);
			let new_code = ValidationCode(vec![4, 5, 6]);

			run_to_block(2);
			{
				let raw_candidate = raw_candidate(para_id);
				let applied_after = raw_candidate.local_validation.code_upgrade_allowed.unwrap();
				let mut candidate_a = make_blank_attested(raw_candidate);

				candidate_a.candidate.commitments.new_validation_code = Some(new_code.clone());

				// this parablock is in the context of block 1.
				assert_eq!(applied_after, 1 + ValidationUpgradeDelay::get());
				make_attestations(&mut candidate_a);

				assert_ok!(Call::from(set_heads(vec![candidate_a.clone()])).dispatch(Origin::none()));

				assert!(Parachains::past_code_meta(&para_id).most_recent_change().is_none());
				assert_eq!(Parachains::code_upgrade_schedule(&para_id), Some(applied_after));
				assert_eq!(<Parachains as Store>::FutureCode::get(&para_id), new_code);
				assert_eq!(Parachains::parachain_code(&para_id), Some(vec![1, 2, 3].into()));

				assert!(Parachains::past_code_pruning_tasks().is_empty());
			};

			Parachains::cleanup_para(para_id);

			// cleaning up the parachain should place the current parachain code
			// into the past code buffer & schedule cleanup.
			assert_eq!(Parachains::past_code_meta(&para_id).most_recent_change(), Some(2));
			assert_eq!(<Parachains as Store>::PastCode::get(&(para_id, 2)), Some(vec![1, 2, 3].into()));
			assert_eq!(Parachains::past_code_pruning_tasks(), vec![(para_id, 2)]);

			// any future upgrades haven't been used to validate yet, so those
			// are cleaned up immediately.
			assert!(Parachains::code_upgrade_schedule(&para_id).is_none());
			assert!(<Parachains as Store>::FutureCode::get(&para_id).0.is_empty());
			assert!(Parachains::parachain_code(&para_id).is_none());

			let cleaned_up_at = 2 + SlashPeriod::get() + 1;
			run_to_block(cleaned_up_at);

			// now the final cleanup: last past code cleaned up, and this triggers meta cleanup.
			assert_eq!(Parachains::past_code_meta(&para_id), Default::default());
			assert!(<Parachains as Store>::PastCode::get(&(para_id, 2)).is_none());
			assert!(Parachains::past_code_pruning_tasks().is_empty());
		});
	}

	#[test]
	fn double_vote_candidate_and_valid_works() {
		let parachains = vec![
			(1u32.into(), vec![].into(), vec![].into()),
		];

		let extract_key = |public: ValidatorId| {
			let mut raw_public = [0; 32];
			raw_public.copy_from_slice(public.as_ref());
			Sr25519Keyring::from_raw_public(raw_public).unwrap()
		};

		// Test that a Candidate and Valid statements on the same candidate get slashed.
		new_test_ext(parachains.clone()).execute_with(|| {
			assert_eq!(Staking::current_era(), Some(0));
			assert_eq!(Session::current_index(), 0);

			start_era(1);

			let candidate = raw_candidate(1.into()).abridge().0;
			let candidate_hash = candidate.hash();

			let authorities = Parachains::authorities();
			let authority_index = 0;
			let key = extract_key(authorities[authority_index].clone());

			let statement_candidate = Statement::Candidate(candidate_hash.clone());
			let statement_valid = Statement::Valid(candidate_hash.clone());

			let signing_context = Parachains::signing_context();
			let payload_1 = localized_payload(statement_candidate.clone(), &signing_context);
			let payload_2 = localized_payload(statement_valid.clone(), &signing_context);

			let signature_1 = key.sign(&payload_1[..]).into();
			let signature_2 = key.sign(&payload_2[..]).into();

			// Check that in the beginning the genesis balances are there.
			for i in 0..authorities.len() {
				assert_eq!(Balances::total_balance(&(i as u64)), 10_000_000);
				assert_eq!(Staking::slashable_balance_of(&(i as u64)), 10_000);

				assert_eq!(
					Staking::eras_stakers(1, i as u64),
					staking::Exposure {
						total: 10_000,
						own: 10_000,
						others: vec![],
					},
				);
			}

			let encoded_key = key.encode();
			let proof = Historical::prove((PARACHAIN_KEY_TYPE_ID, &encoded_key[..])).unwrap();

			let report = DoubleVoteReport {
				identity: ValidatorId::from(key.public()),
				first: (statement_candidate, signature_1),
				second: (statement_valid, signature_2),
				proof,
				signing_context,
			};

			let inner = report_double_vote(report).unwrap();

			assert_ok!(Call::from(inner).dispatch(Origin::signed(1)));

			start_era(2);

			// Check that the balance of 0-th validator is slashed 100%.
			assert_eq!(Balances::total_balance(&0), 10_000_000 - 10_000);
			assert_eq!(Staking::slashable_balance_of(&0), 0);

			assert_eq!(
				Staking::eras_stakers(2, 0),
				staking::Exposure {
					total: 0,
					own: 0,
					others: vec![],
				},
			);

			// Check that the balances of all other validators are left intact.
			for i in 1..authorities.len() {
				assert_eq!(Balances::total_balance(&(i as u64)), 10_000_000);
				assert_eq!(Staking::slashable_balance_of(&(i as u64)), 10_000);

				assert_eq!(
					Staking::eras_stakers(2, i as u64),
					staking::Exposure {
						total: 10_000,
						own: 10_000,
						others: vec![],
					},
				);
			}
		});
	}

	#[test]
	fn double_vote_candidate_and_invalid_works() {
		let parachains = vec![
			(1u32.into(), vec![].into(), vec![].into()),
		];

		let extract_key = |public: ValidatorId| {
			let mut raw_public = [0; 32];
			raw_public.copy_from_slice(public.as_ref());
			Sr25519Keyring::from_raw_public(raw_public).unwrap()
		};

		// Test that a Candidate and Invalid statements on the same candidate get slashed.
		new_test_ext(parachains.clone()).execute_with(|| {
			start_era(1);

			let candidate = raw_candidate(1.into()).abridge().0;
			let candidate_hash = candidate.hash();

			let authorities = Parachains::authorities();
			let authority_index = 0;
			let key = extract_key(authorities[authority_index].clone());

			let statement_candidate = Statement::Candidate(candidate_hash);
			let statement_invalid = Statement::Invalid(candidate_hash.clone());

			let signing_context = Parachains::signing_context();
			let payload_1 = localized_payload(statement_candidate.clone(), &signing_context);
			let payload_2 = localized_payload(statement_invalid.clone(), &signing_context);

			let signature_1 = key.sign(&payload_1[..]).into();
			let signature_2 = key.sign(&payload_2[..]).into();

			// Check that in the beginning the genesis balances are there.
			for i in 0..authorities.len() {
				assert_eq!(Balances::total_balance(&(i as u64)), 10_000_000);
				assert_eq!(Staking::slashable_balance_of(&(i as u64)), 10_000);

				assert_eq!(
					Staking::eras_stakers(1, i as u64),
					staking::Exposure {
						total: 10_000,
						own: 10_000,
						others: vec![],
					},
				);
			}

			let encoded_key = key.encode();
			let proof = Historical::prove((PARACHAIN_KEY_TYPE_ID, &encoded_key[..])).unwrap();

			let report = DoubleVoteReport {
				identity: ValidatorId::from(key.public()),
				first: (statement_candidate, signature_1),
				second: (statement_invalid, signature_2),
				proof,
				signing_context,
			};

			assert_ok!(Call::from(report_double_vote(report).unwrap()).dispatch(Origin::signed(1)));

			start_era(2);

			// Check that the balance of 0-th validator is slashed 100%.
			assert_eq!(Balances::total_balance(&0), 10_000_000 - 10_000);
			assert_eq!(Staking::slashable_balance_of(&0), 0);

			assert_eq!(
				Staking::eras_stakers(Staking::current_era().unwrap(), 0),
				staking::Exposure {
					total: 0,
					own: 0,
					others: vec![],
				},
			);

			// Check that the balances of all other validators are left intact.
			for i in 1..authorities.len() {
				assert_eq!(Balances::total_balance(&(i as u64)), 10_000_000);
				assert_eq!(Staking::slashable_balance_of(&(i as u64)), 10_000);

				assert_eq!(
					Staking::eras_stakers(2, i as u64),
					staking::Exposure {
						total: 10_000,
						own: 10_000,
						others: vec![],
					},
				);
			}

		});
	}

	#[test]
	fn double_vote_valid_and_invalid_works() {
		let parachains = vec![
			(1u32.into(), vec![].into(), vec![].into()),
		];

		let extract_key = |public: ValidatorId| {
			let mut raw_public = [0; 32];
			raw_public.copy_from_slice(public.as_ref());
			Sr25519Keyring::from_raw_public(raw_public).unwrap()
		};

		// Test that an Invalid and Valid statements on the same candidate get slashed.
		new_test_ext(parachains.clone()).execute_with(|| {
			start_era(1);

			let candidate = raw_candidate(1.into()).abridge().0;
			let candidate_hash = candidate.hash();

			let authorities = Parachains::authorities();
			let authority_index = 0;
			let key = extract_key(authorities[authority_index].clone());

			let statement_invalid = Statement::Invalid(candidate_hash.clone());
			let statement_valid = Statement::Valid(candidate_hash.clone());

			let signing_context = Parachains::signing_context();
			let payload_1 = localized_payload(statement_invalid.clone(), &signing_context);
			let payload_2 = localized_payload(statement_valid.clone(), &signing_context);

			let signature_1 = key.sign(&payload_1[..]).into();
			let signature_2 = key.sign(&payload_2[..]).into();

			// Check that in the beginning the genesis balances are there.
			for i in 0..authorities.len() {
				assert_eq!(Balances::total_balance(&(i as u64)), 10_000_000);
				assert_eq!(Staking::slashable_balance_of(&(i as u64)), 10_000);

				assert_eq!(
					Staking::eras_stakers(1, i as u64),
					staking::Exposure {
						total: 10_000,
						own: 10_000,
						others: vec![],
					},
				);
			}

			let encoded_key = key.encode();
			let proof = Historical::prove((PARACHAIN_KEY_TYPE_ID, &encoded_key[..])).unwrap();

			let report = DoubleVoteReport {
				identity: ValidatorId::from(key.public()),
				first: (statement_invalid, signature_1),
				second: (statement_valid, signature_2),
				proof,
				signing_context,
			};

			assert_ok!(Call::from(report_double_vote(report).unwrap()).dispatch(Origin::signed(1)));

			start_era(2);

			// Check that the balance of 0-th validator is slashed 100%.
			assert_eq!(Balances::total_balance(&0), 10_000_000 - 10_000);
			assert_eq!(Staking::slashable_balance_of(&0), 0);

			assert_eq!(
				Staking::eras_stakers(2, 0),
				staking::Exposure {
					total: 0,
					own: 0,
					others: vec![],
				},
			);

			// Check that the balances of all other validators are left intact.
			for i in 1..authorities.len() {
				assert_eq!(Balances::total_balance(&(i as u64)), 10_000_000);
				assert_eq!(Staking::slashable_balance_of(&(i as u64)), 10_000);

				assert_eq!(
					Staking::eras_stakers(2, i as u64),
					staking::Exposure {
						total: 10_000,
						own: 10_000,
						others: vec![],
					},
				);
			}
		});
	}

	// Check that submitting the same report twice errors.
	#[test]
	fn double_vote_submit_twice_works() {
		let parachains = vec![
			(1u32.into(), vec![].into(), vec![].into()),
		];

		let extract_key = |public: ValidatorId| {
			let mut raw_public = [0; 32];
			raw_public.copy_from_slice(public.as_ref());
			Sr25519Keyring::from_raw_public(raw_public).unwrap()
		};

		// Test that a Candidate and Valid statements on the same candidate get slashed.
		new_test_ext(parachains.clone()).execute_with(|| {
			assert_eq!(Staking::current_era(), Some(0));
			assert_eq!(Session::current_index(), 0);

			start_era(1);

			let candidate = raw_candidate(1.into()).abridge().0;
			let candidate_hash = candidate.hash();

			let authorities = Parachains::authorities();
			let authority_index = 0;
			let key = extract_key(authorities[authority_index].clone());

			let statement_candidate = Statement::Candidate(candidate_hash.clone());
			let statement_valid = Statement::Valid(candidate_hash.clone());

			let signing_context = Parachains::signing_context();
			let payload_1 = localized_payload(statement_candidate.clone(), &signing_context);
			let payload_2 = localized_payload(statement_valid.clone(), &signing_context);

			let signature_1 = key.sign(&payload_1[..]).into();
			let signature_2 = key.sign(&payload_2[..]).into();

			// Check that in the beginning the genesis balances are there.
			for i in 0..authorities.len() {
				assert_eq!(Balances::total_balance(&(i as u64)), 10_000_000);
				assert_eq!(Staking::slashable_balance_of(&(i as u64)), 10_000);

				assert_eq!(
					Staking::eras_stakers(1, i as u64),
					staking::Exposure {
						total: 10_000,
						own: 10_000,
						others: vec![],
					},
				);
			}

			let encoded_key = key.encode();
			let proof = Historical::prove((PARACHAIN_KEY_TYPE_ID, &encoded_key[..])).unwrap();

			let report = DoubleVoteReport {
				identity: ValidatorId::from(key.public()),
				first: (statement_candidate, signature_1),
				second: (statement_valid, signature_2),
				proof,
				signing_context,
			};

			assert_ok!(Call::from(report_double_vote(report.clone()).unwrap()).dispatch(Origin::signed(1)));

			assert!(Call::from(report_double_vote(report).unwrap()).dispatch(Origin::signed(1)).is_err()
			);

			start_era(2);

			// Check that the balance of 0-th validator is slashed 100%.
			assert_eq!(Balances::total_balance(&0), 10_000_000 - 10_000);
			assert_eq!(Staking::slashable_balance_of(&0), 0);

			assert_eq!(
				Staking::eras_stakers(2, 0),
				staking::Exposure {
					total: 0,
					own: 0,
					others: vec![],
				},
			);

			// Check that the balances of all other validators are left intact.
			for i in 1..authorities.len() {
				assert_eq!(Balances::total_balance(&(i as u64)), 10_000_000);
				assert_eq!(Staking::slashable_balance_of(&(i as u64)), 10_000);

				assert_eq!(
					Staking::eras_stakers(2, i as u64),
					staking::Exposure {
						total: 10_000,
						own: 10_000,
						others: vec![],
					},
				);
			}
		});
	}

	// Check that submitting invalid reports fail.
	#[test]
	fn double_vote_submit_invalid_works() {
		let parachains = vec![
			(1u32.into(), vec![].into(), vec![].into()),
		];

		let extract_key = |public: ValidatorId| {
			let mut raw_public = [0; 32];
			raw_public.copy_from_slice(public.as_ref());
			Sr25519Keyring::from_raw_public(raw_public).unwrap()
		};

		// Test that a Candidate and Valid statements on the same candidate get slashed.
		new_test_ext(parachains.clone()).execute_with(|| {
			assert_eq!(Staking::current_era(), Some(0));
			assert_eq!(Session::current_index(), 0);

			start_era(1);

			let candidate = raw_candidate(1.into()).abridge().0;
			let candidate_hash = candidate.hash();

			let authorities = Parachains::authorities();
			let authority_1_index = 0;
			let authority_2_index = 1;
			let key_1 = extract_key(authorities[authority_1_index].clone());
			let key_2 = extract_key(authorities[authority_2_index].clone());

			let statement_candidate = Statement::Candidate(candidate_hash.clone());
			let statement_valid = Statement::Valid(candidate_hash.clone());

			let signing_context = Parachains::signing_context();
			let payload_1 = localized_payload(statement_candidate.clone(), &signing_context);
			let payload_2 = localized_payload(statement_valid.clone(), &signing_context);

			let signature_1 = key_1.sign(&payload_1[..]).into();
			let signature_2 = key_2.sign(&payload_2[..]).into();

			let encoded_key = key_1.encode();
			let proof = Historical::prove((PARACHAIN_KEY_TYPE_ID, &encoded_key[..])).unwrap();

			let report = DoubleVoteReport {
				identity: ValidatorId::from(key_1.public()),
				first: (statement_candidate, signature_1),
				second: (statement_valid, signature_2),
				proof,
				signing_context,
			};

			assert_eq!(
				report_double_vote(report.clone()),
				Err(TransactionValidityError::Invalid(
						InvalidTransaction::Custom(DoubleVoteValidityError::InvalidSignature as u8)
					)
				),
			);
		});
	}

	#[test]
	fn double_vote_proof_session_mismatch_fails() {
		let parachains = vec![
			(1u32.into(), vec![].into(), vec![].into()),
		];

		let extract_key = |public: ValidatorId| {
			let mut raw_public = [0; 32];
			raw_public.copy_from_slice(public.as_ref());
			Sr25519Keyring::from_raw_public(raw_public).unwrap()
		};

		// Test that submitting a report with a session mismatch between the `parent_hash`
		// and the proof itself fails.
		new_test_ext(parachains.clone()).execute_with(|| {
			assert_eq!(Staking::current_era(), Some(0));
			assert_eq!(Session::current_index(), 0);

			start_era(1);

			let candidate = raw_candidate(1.into()).abridge().0;
			let candidate_hash = candidate.hash();

			let authorities = Parachains::authorities();
			let authority_index = 0;
			let key = extract_key(authorities[authority_index].clone());

			let statement_candidate = Statement::Candidate(candidate_hash.clone());
			let statement_valid = Statement::Valid(candidate_hash.clone());
			let parent_hash = System::parent_hash();

			let signing_context = SigningContext {
				session_index: Session::current_index() - 1,
				parent_hash,
			};
			let payload_1 = localized_payload(statement_candidate.clone(), &signing_context);
			let payload_2 = localized_payload(statement_valid.clone(), &signing_context);

			let signature_1 = key.sign(&payload_1[..]).into();
			let signature_2 = key.sign(&payload_2[..]).into();

			// Check that in the beginning the genesis balances are there.
			for i in 0..authorities.len() {
				assert_eq!(Balances::total_balance(&(i as u64)), 10_000_000);
				assert_eq!(Staking::slashable_balance_of(&(i as u64)), 10_000);

				assert_eq!(
					Staking::eras_stakers(1, i as u64),
					staking::Exposure {
						total: 10_000,
						own: 10_000,
						others: vec![],
					},
				);
			}

			// Get the proof from another session.
			start_era(2);
			let encoded_key = key.encode();
			let proof = Historical::prove((PARACHAIN_KEY_TYPE_ID, &encoded_key[..])).unwrap();

			let report = DoubleVoteReport {
				identity: ValidatorId::from(key.public()),
				first: (statement_candidate, signature_1),
				second: (statement_valid, signature_2),
				proof,
				signing_context,
			};

			assert!(report_double_vote(report.clone()).is_err());

			start_era(3);

			// Check that the balances are unchanged.
			for i in 0..authorities.len() {
				assert_eq!(Balances::total_balance(&(i as u64)), 10_000_000);
				assert_eq!(Staking::slashable_balance_of(&(i as u64)), 10_000);

				assert_eq!(
					Staking::eras_stakers(1, i as u64),
					staking::Exposure {
						total: 10_000,
						own: 10_000,
						others: vec![],
					},
				);
			}
		});
	}

	#[test]
	fn downward_message_removal_works() {
		let id = ParaId::from(0);

		// That the list of egress queue roots is in ascending order by `ParaId`.
		let parachains = vec![
			(id, vec![].into(), vec![].into()),
		];

		new_test_ext(parachains).execute_with(|| {
			run_to_block(2);

			DownwardMessageQueue::insert(
				&id,
				vec![
					vec![1],
					vec![2],
					vec![3],
				]
			);

			let mut raw_candidate = raw_candidate(id);
			raw_candidate.commitments.processed_downward_messages = 2;

			let candidate = make_blank_attested(raw_candidate);
			let mut candidates = vec![candidate];
			candidates.iter_mut().for_each(make_attestations);

			assert_ok!(Parachains::set_heads(Origin::none(), candidates));
			// assert_eq!(
			// 	vec![vidlbgflib
			// 	::Opaque(vec![3])],
			// 	DownwardMessageQueue::<Test>::get(&id),
			// );
		});
	}
}<|MERGE_RESOLUTION|>--- conflicted
+++ resolved
@@ -58,12 +58,7 @@
 };
 use crate::attestations::{self, IncludedBlocks};
 use crate::registrar::Registrar;
-<<<<<<< HEAD
-use xcm::{VersionedXcm, VersionedMultiLocation, v0::Xcm};
-use xcm::v0::{MultiOrigin, MultiAsset, MultiLocation, Junction, Ai};
-=======
 use xcm::{VersionedXcm, VersionedMultiLocation, v0::{Xcm, MultiOrigin, MultiAsset, MultiLocation, Junction, Ai}};
->>>>>>> 85dee1ad
 
 // ranges for iteration of general block number don't work, so this
 // is a utility to get around that.
