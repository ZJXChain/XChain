--- conflicted
+++ resolved
@@ -117,10 +117,6 @@
 			weight: 0,
 			debt,
 			halt_on_error: false,
-<<<<<<< HEAD
-			orders: vec![],
-=======
->>>>>>> 76c0f402
 			instructions: vec![],
 		}
 	}
@@ -284,11 +280,7 @@
 				],
 			};
 			// Send withdraw and deposit
-<<<<<<< HEAD
-			assert_ok!(ParachainPalletXcm::send_xcm(Here.into(), Parent.into(), message.clone()));
-=======
 			assert_ok!(ParachainPalletXcm::send_xcm(Here, Parent.into(), message.clone()));
->>>>>>> 76c0f402
 		});
 
 		Relay::execute_with(|| {
@@ -332,11 +324,7 @@
 				],
 			};
 			// Send withdraw and deposit with query holding
-<<<<<<< HEAD
-			assert_ok!(ParachainPalletXcm::send_xcm(Here.into(), Parent.into(), message.clone(),));
-=======
 			assert_ok!(ParachainPalletXcm::send_xcm(Here, Parent.into(), message.clone(),));
->>>>>>> 76c0f402
 		});
 
 		// Check that transfer was executed
@@ -354,20 +342,10 @@
 		ParaA::execute_with(|| {
 			assert_eq!(
 				parachain::MsgQueue::received_dmp(),
-<<<<<<< HEAD
-				vec![(
-					Parent.into(),
-					QueryResponse {
-						query_id: query_id_set,
-						response: Response::Assets(MultiAssets::new())
-					}
-				)]
-=======
 				vec![QueryResponse {
 					query_id: query_id_set,
 					response: Response::Assets(MultiAssets::new())
 				}]
->>>>>>> 76c0f402
 			);
 		});
 	}
