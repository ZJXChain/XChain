// Copyright 2020 Parity Technologies (UK) Ltd.
// This file is part of Polkadot.

// Polkadot is free software: you can redistribute it and/or modify
// it under the terms of the GNU General Public License as published by
// the Free Software Foundation, either version 3 of the License, or
// (at your option) any later version.

// Polkadot is distributed in the hope that it will be useful,
// but WITHOUT ANY WARRANTY; without even the implied warranty of
// MERCHANTABILITY or FITNESS FOR A PARTICULAR PURPOSE.  See the
// GNU General Public License for more details.

// You should have received a copy of the GNU General Public License
// along with Polkadot.  If not, see <http://www.gnu.org/licenses/>.

//! Various implementations for `ShouldExecute`.

use frame_support::{ensure, traits::Contains, weights::Weight};
use polkadot_parachain::primitives::IsSystem;
use sp_std::{marker::PhantomData, result::Result};
use xcm::latest::{Instruction::*, Junction, Junctions, MultiLocation, WeightLimit::*, Xcm};
use xcm_executor::traits::{OnResponse, ShouldExecute};

/// Execution barrier that just takes `max_weight` from `weight_credit`.
///
/// Useful to allow XCM execution by local chain users via extrinsics.
/// E.g. `pallet_xcm::reserve_asset_transfer` to transfer a reserve asset
/// out of the local chain to another one.
pub struct TakeWeightCredit;
impl ShouldExecute for TakeWeightCredit {
	fn should_execute<Call>(
		_origin: &MultiLocation,
		_message: &mut Xcm<Call>,
		max_weight: Weight,
		weight_credit: &mut Weight,
	) -> Result<(), ()> {
		*weight_credit = weight_credit.checked_sub(max_weight).ok_or(())?;
		Ok(())
	}
}

/// Allows execution from `origin` if it is contained in `T` (i.e. `T::Contains(origin)`) taking
/// payments into account.
///
/// Only allows for `TeleportAsset`, `WithdrawAsset`, `ClaimAsset` and `ReserveAssetDeposit` XCMs
/// because they are the only ones that place assets in the Holding Register to pay for execution.
pub struct AllowTopLevelPaidExecutionFrom<T>(PhantomData<T>);
impl<T: Contains<MultiLocation>> ShouldExecute for AllowTopLevelPaidExecutionFrom<T> {
	fn should_execute<Call>(
		origin: &MultiLocation,
		message: &mut Xcm<Call>,
		max_weight: Weight,
		_weight_credit: &mut Weight,
	) -> Result<(), ()> {
		ensure!(T::contains(origin), ());
		let mut iter = message.0.iter_mut();
		let i = iter.next().ok_or(())?;
		match i {
			ReceiveTeleportedAsset(..) |
			WithdrawAsset(..) |
			ReserveAssetDeposited(..) |
			ClaimAsset { .. } => (),
			_ => return Err(()),
		}
		let mut i = iter.next().ok_or(())?;
		while let ClearOrigin = i {
			i = iter.next().ok_or(())?;
		}
		match i {
			BuyExecution { weight_limit: Limited(ref mut weight), .. } if *weight >= max_weight => {
				*weight = max_weight;
				Ok(())
			},
			BuyExecution { ref mut weight_limit, .. } if weight_limit == &Unlimited => {
				*weight_limit = Limited(max_weight);
				Ok(())
			},
			_ => Err(()),
		}
	}
}

/// Allows execution from any origin that is contained in `T` (i.e. `T::Contains(origin)`) without any payments.
/// Use only for executions from trusted origin groups.
pub struct AllowUnpaidExecutionFrom<T>(PhantomData<T>);
impl<T: Contains<MultiLocation>> ShouldExecute for AllowUnpaidExecutionFrom<T> {
	fn should_execute<Call>(
		origin: &MultiLocation,
		_message: &mut Xcm<Call>,
		_max_weight: Weight,
		_weight_credit: &mut Weight,
	) -> Result<(), ()> {
		ensure!(T::contains(origin), ());
		Ok(())
	}
}

/// Allows a message only if it is from a system-level child parachain.
pub struct IsChildSystemParachain<ParaId>(PhantomData<ParaId>);
impl<ParaId: IsSystem + From<u32>> Contains<MultiLocation> for IsChildSystemParachain<ParaId> {
	fn contains(l: &MultiLocation) -> bool {
		matches!(
			l.interior(),
			Junctions::X1(Junction::Parachain(id))
				if ParaId::from(*id).is_system() && l.parent_count() == 0,
		)
	}
}

/// Allows only messages if the generic `ResponseHandler` expects them via `expecting_response`.
pub struct AllowKnownQueryResponses<ResponseHandler>(PhantomData<ResponseHandler>);
impl<ResponseHandler: OnResponse> ShouldExecute for AllowKnownQueryResponses<ResponseHandler> {
	fn should_execute<Call>(
		origin: &MultiLocation,
		message: &mut Xcm<Call>,
		_max_weight: Weight,
		_weight_credit: &mut Weight,
	) -> Result<(), ()> {
		match message.0.first() {
			Some(QueryResponse { query_id, .. })
				if ResponseHandler::expecting_response(origin, *query_id) =>
				Ok(()),
			_ => Err(()),
		}
	}
}

<<<<<<< HEAD
// This barrier
pub struct AllowBenchmarks;
impl ShouldExecute for AllowBenchmarks {
	fn should_execute<Call>(
		_: &MultiLocation,
		_: bool,
		_: &xcm::latest::Xcm<Call>,
		_: Weight,
		_: &mut Weight,
	) -> Result<(), ()> {
		#[cfg(feature = "runtime-benchmarks")]
		{
			Ok(())
		}

		#[cfg(not(feature = "runtime-benchmarks"))]
		{
			Err(())
=======
/// Allows execution from `origin` if it is just a straight `SubscribeVerison` or
/// `UnsubscribeVersion` instruction.
pub struct AllowSubscriptionsFrom<T>(PhantomData<T>);
impl<T: Contains<MultiLocation>> ShouldExecute for AllowSubscriptionsFrom<T> {
	fn should_execute<Call>(
		origin: &MultiLocation,
		message: &mut Xcm<Call>,
		_max_weight: Weight,
		_weight_credit: &mut Weight,
	) -> Result<(), ()> {
		ensure!(T::contains(origin), ());
		match (message.0.len(), message.0.first()) {
			(1, Some(SubscribeVersion { .. })) | (1, Some(UnsubscribeVersion)) => Ok(()),
			_ => Err(()),
>>>>>>> 444e96ae
		}
	}
}<|MERGE_RESOLUTION|>--- conflicted
+++ resolved
@@ -126,7 +126,6 @@
 	}
 }
 
-<<<<<<< HEAD
 // This barrier
 pub struct AllowBenchmarks;
 impl ShouldExecute for AllowBenchmarks {
@@ -145,7 +144,10 @@
 		#[cfg(not(feature = "runtime-benchmarks"))]
 		{
 			Err(())
-=======
+		}
+	}
+}
+
 /// Allows execution from `origin` if it is just a straight `SubscribeVerison` or
 /// `UnsubscribeVersion` instruction.
 pub struct AllowSubscriptionsFrom<T>(PhantomData<T>);
@@ -160,7 +162,6 @@
 		match (message.0.len(), message.0.first()) {
 			(1, Some(SubscribeVersion { .. })) | (1, Some(UnsubscribeVersion)) => Ok(()),
 			_ => Err(()),
->>>>>>> 444e96ae
 		}
 	}
 }