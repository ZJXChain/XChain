--- conflicted
+++ resolved
@@ -6,54 +6,6 @@
 
 [dependencies]
 # Substrate Client
-<<<<<<< HEAD
-sc-authority-discovery = { git = "https://github.com/paritytech/substrate", branch = "polkadot-v0.8.28" }
-babe = { package = "sc-consensus-babe", git = "https://github.com/paritytech/substrate", branch = "polkadot-v0.8.28" }
-grandpa = { package = "sc-finality-grandpa", git = "https://github.com/paritytech/substrate", branch = "polkadot-v0.8.28" }
-sc-block-builder = { git = "https://github.com/paritytech/substrate", branch = "polkadot-v0.8.28" }
-sc-chain-spec = { git = "https://github.com/paritytech/substrate", branch = "polkadot-v0.8.28" }
-sc-client-api = { git = "https://github.com/paritytech/substrate", branch = "polkadot-v0.8.28" }
-sc-client-db = { git = "https://github.com/paritytech/substrate", branch = "polkadot-v0.8.28" }
-sc-consensus = { git = "https://github.com/paritytech/substrate", branch = "polkadot-v0.8.28" }
-sc-consensus-slots = { git = "https://github.com/paritytech/substrate", branch = "polkadot-v0.8.28" }
-sc-executor = { git = "https://github.com/paritytech/substrate", branch = "polkadot-v0.8.28" }
-sc-finality-grandpa-warp-sync = { git = "https://github.com/paritytech/substrate", branch = "polkadot-v0.8.28", optional = true }
-sc-network = { git = "https://github.com/paritytech/substrate", branch = "polkadot-v0.8.28" }
-sc-transaction-pool = { git = "https://github.com/paritytech/substrate", branch = "polkadot-v0.8.28" }
-service = { package = "sc-service", git = "https://github.com/paritytech/substrate", branch = "polkadot-v0.8.28", default-features = false }
-telemetry = { package = "sc-telemetry", git = "https://github.com/paritytech/substrate", branch = "polkadot-v0.8.28" }
-
-# Substrate Primitives
-sp-authority-discovery = { git = "https://github.com/paritytech/substrate", branch = "polkadot-v0.8.28" }
-babe-primitives = { package = "sp-consensus-babe", git = "https://github.com/paritytech/substrate", branch = "polkadot-v0.8.28" }
-consensus_common = { package = "sp-consensus", git = "https://github.com/paritytech/substrate", branch = "polkadot-v0.8.28" }
-grandpa_primitives = { package = "sp-finality-grandpa", git = "https://github.com/paritytech/substrate", branch = "polkadot-v0.8.28" }
-inherents = { package = "sp-inherents", git = "https://github.com/paritytech/substrate", branch = "polkadot-v0.8.28" }
-sp-api = { git = "https://github.com/paritytech/substrate", branch = "polkadot-v0.8.28" }
-sp-block-builder = { git = "https://github.com/paritytech/substrate", branch = "polkadot-v0.8.28" }
-sp-blockchain = { git = "https://github.com/paritytech/substrate", branch = "polkadot-v0.8.28" }
-sp-core = { git = "https://github.com/paritytech/substrate", branch = "polkadot-v0.8.28" }
-sp-io = { git = "https://github.com/paritytech/substrate", branch = "polkadot-v0.8.28" }
-sp-keystore = { git = "https://github.com/paritytech/substrate", branch = "polkadot-v0.8.28" }
-sp-offchain = { package = "sp-offchain", git = "https://github.com/paritytech/substrate", branch = "polkadot-v0.8.28" }
-sp-runtime = { git = "https://github.com/paritytech/substrate", branch = "polkadot-v0.8.28" }
-sp-session = { git = "https://github.com/paritytech/substrate", branch = "polkadot-v0.8.28" }
-sp-storage = { git = "https://github.com/paritytech/substrate", branch = "polkadot-v0.8.28" }
-sp-transaction-pool = { git = "https://github.com/paritytech/substrate", branch = "polkadot-v0.8.28" }
-sp-trie = { git = "https://github.com/paritytech/substrate", branch = "polkadot-v0.8.28" }
-sp-state-machine = { git = "https://github.com/paritytech/substrate", branch = "polkadot-v0.8.28" }
-
-# Substrate Pallets
-pallet-babe = { git = "https://github.com/paritytech/substrate", branch = "polkadot-v0.8.28" }
-pallet-im-online = { git = "https://github.com/paritytech/substrate", branch = "polkadot-v0.8.28" }
-pallet-staking = { git = "https://github.com/paritytech/substrate", branch = "polkadot-v0.8.28" }
-pallet-transaction-payment-rpc-runtime-api = { git = "https://github.com/paritytech/substrate", branch = "polkadot-v0.8.28" }
-
-# Substrate Other
-frame-benchmarking = { git = "https://github.com/paritytech/substrate", branch = "polkadot-v0.8.28" }
-frame-system-rpc-runtime-api = { git = "https://github.com/paritytech/substrate", branch = "polkadot-v0.8.28" }
-prometheus-endpoint = { package = "substrate-prometheus-endpoint", git = "https://github.com/paritytech/substrate", branch = "polkadot-v0.8.28" }
-=======
 sc-authority-discovery = { git = "https://github.com/paritytech/substrate", branch = "polkadot-v0.8.29" }
 babe = { package = "sc-consensus-babe", git = "https://github.com/paritytech/substrate", branch = "polkadot-v0.8.29" }
 grandpa = { package = "sc-finality-grandpa", git = "https://github.com/paritytech/substrate", branch = "polkadot-v0.8.29" }
@@ -101,7 +53,6 @@
 frame-benchmarking = { git = "https://github.com/paritytech/substrate", branch = "polkadot-v0.8.29" }
 frame-system-rpc-runtime-api = { git = "https://github.com/paritytech/substrate", branch = "polkadot-v0.8.29" }
 prometheus-endpoint = { package = "substrate-prometheus-endpoint", git = "https://github.com/paritytech/substrate", branch = "polkadot-v0.8.29" }
->>>>>>> 2494dec2
 
 # External Crates
 futures = "0.3.12"
