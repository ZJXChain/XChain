[package]
name = "polkadot-runtime-common"
version = "0.8.30"
authors = ["Parity Technologies <admin@parity.io>"]
edition = "2018"

[dependencies]
impl-trait-for-tuples = "0.2.0"
bitvec = { version = "0.20.1", default-features = false, features = ["alloc"] }
parity-scale-codec = { version = "2.0.0", default-features = false, features = ["derive"] }
log = { version = "0.4.13", default-features = false }
rustc-hex = { version = "2.1.0", default-features = false }
serde = { version = "1.0.123", default-features = false }
serde_derive = { version = "1.0.117", optional = true }
static_assertions = "1.1.0"

<<<<<<< HEAD
sp-api = { git = "https://github.com/paritytech/substrate", default-features = false , branch = "rococo-v1" }
inherents = { package = "sp-inherents", git = "https://github.com/paritytech/substrate", default-features = false , branch = "rococo-v1" }
sp-std = { package = "sp-std", git = "https://github.com/paritytech/substrate", default-features = false , branch = "rococo-v1" }
sp-io = { git = "https://github.com/paritytech/substrate", default-features = false , branch = "rococo-v1" }
sp-runtime = { git = "https://github.com/paritytech/substrate", default-features = false , branch = "rococo-v1" }
sp-session = { git = "https://github.com/paritytech/substrate", default-features = false , branch = "rococo-v1" }
sp-staking = { git = "https://github.com/paritytech/substrate", default-features = false , branch = "rococo-v1" }
sp-core = { git = "https://github.com/paritytech/substrate", default-features = false , branch = "rococo-v1" }
=======
beefy-primitives = { git = "https://github.com/paritytech/grandpa-bridge-gadget", branch = "master", default-features = false }
sp-api = { git = "https://github.com/paritytech/substrate", branch = "master", default-features = false }
inherents = { package = "sp-inherents", git = "https://github.com/paritytech/substrate", branch = "master", default-features = false }
sp-std = { package = "sp-std", git = "https://github.com/paritytech/substrate", branch = "master", default-features = false }
sp-io = { git = "https://github.com/paritytech/substrate", branch = "master", default-features = false }
sp-runtime = { git = "https://github.com/paritytech/substrate", branch = "master", default-features = false }
sp-session = { git = "https://github.com/paritytech/substrate", branch = "master", default-features = false }
sp-staking = { git = "https://github.com/paritytech/substrate", branch = "master", default-features = false }
sp-core = { git = "https://github.com/paritytech/substrate", branch = "master", default-features = false }
>>>>>>> 18e3d35d

pallet-authorship = { git = "https://github.com/paritytech/substrate", default-features = false , branch = "rococo-v1" }
pallet-balances = { git = "https://github.com/paritytech/substrate", default-features = false , branch = "rococo-v1" }
pallet-session = { git = "https://github.com/paritytech/substrate", default-features = false , branch = "rococo-v1" }
frame-support = { git = "https://github.com/paritytech/substrate", default-features = false , branch = "rococo-v1" }
pallet-staking = { git = "https://github.com/paritytech/substrate", default-features = false , branch = "rococo-v1" }
frame-system = {git = "https://github.com/paritytech/substrate", default-features = false , branch = "rococo-v1" }
pallet-timestamp = { git = "https://github.com/paritytech/substrate", default-features = false , branch = "rococo-v1" }
pallet-vesting = { git = "https://github.com/paritytech/substrate", default-features = false , branch = "rococo-v1" }
pallet-offences = { git = "https://github.com/paritytech/substrate", default-features = false , branch = "rococo-v1" }
pallet-transaction-payment = { git = "https://github.com/paritytech/substrate", default-features = false , branch = "rococo-v1" }
pallet-treasury = { git = "https://github.com/paritytech/substrate", default-features = false , branch = "rococo-v1" }

<<<<<<< HEAD
frame-benchmarking = { git = "https://github.com/paritytech/substrate", default-features = false, optional = true , branch = "rococo-v1" }
pallet-babe = { git = "https://github.com/paritytech/substrate", default-features=false, optional = true , branch = "rococo-v1" }
=======
pallet-beefy = { git = "https://github.com/paritytech/grandpa-bridge-gadget", branch = "master", default-features = false }
pallet-mmr = { git = "https://github.com/paritytech/substrate", branch = "master", default-features = false }

frame-benchmarking = { git = "https://github.com/paritytech/substrate", branch = "master", default-features = false, optional = true }
pallet-babe = { git = "https://github.com/paritytech/substrate", branch = "master", default-features=false, optional = true }
>>>>>>> 18e3d35d

primitives = { package = "polkadot-primitives", path = "../../primitives", default-features = false }
libsecp256k1 = { version = "0.3.5", default-features = false }
runtime-parachains = { package = "polkadot-runtime-parachains", path = "../parachains", default-features = false }

slot-range-helper = { path = "slot_range_helper", default-features = false }
xcm = { path = "../../xcm", default-features = false }

[dev-dependencies]
hex-literal = "0.3.1"
keyring = { package = "sp-keyring", git = "https://github.com/paritytech/substrate", branch = "rococo-v1" }
sp-trie = { git = "https://github.com/paritytech/substrate", branch = "rococo-v1" }
sp-application-crypto = { git = "https://github.com/paritytech/substrate", branch = "rococo-v1" }
frame-support-test = { git = "https://github.com/paritytech/substrate", branch = "rococo-v1" }
pallet-babe = { git = "https://github.com/paritytech/substrate", branch = "rococo-v1" }
pallet-randomness-collective-flip = { git = "https://github.com/paritytech/substrate", branch = "rococo-v1" }
pallet-staking-reward-curve = { git = "https://github.com/paritytech/substrate", branch = "rococo-v1" }
pallet-treasury = { git = "https://github.com/paritytech/substrate", branch = "rococo-v1" }
sp-keystore = { git = "https://github.com/paritytech/substrate", branch = "rococo-v1" }
trie-db = "0.22.3"
serde_json = "1.0.61"
libsecp256k1 = "0.3.5"

[features]
default = ["std"]
no_std = []
std = [
	"beefy-primitives/std",
	"bitvec/std",
	"parity-scale-codec/std",
	"log/std",
	"rustc-hex/std",
	"serde_derive",
	"serde/std",
	"primitives/std",
	"inherents/std",
	"sp-core/std",
	"sp-api/std",
	"sp-std/std",
	"sp-io/std",
	"frame-support/std",
	"pallet-authorship/std",
	"pallet-balances/std",
	"pallet-beefy/std",
	"pallet-mmr/std",
	"pallet-session/std",
	"pallet-staking/std",
	"pallet-timestamp/std",
	"pallet-vesting/std",
	"pallet-transaction-payment/std",
	"pallet-treasury/std",
	"slot-range-helper/std",
	"sp-runtime/std",
	"sp-session/std",
	"sp-staking/std",
	"frame-system/std",
	"libsecp256k1/std",
	"runtime-parachains/std",
	"xcm/std",
]
runtime-benchmarks = [
	"libsecp256k1/hmac",
	"frame-benchmarking",
	"frame-support/runtime-benchmarks",
	"frame-system/runtime-benchmarks",
	"runtime-parachains/runtime-benchmarks",
	"pallet-babe/runtime-benchmarks",
]
try-runtime = [
	"runtime-parachains/try-runtime",
	"pallet-authorship/try-runtime",
	"pallet-balances/try-runtime",
	"pallet-session/try-runtime",
	"pallet-staking/try-runtime",
	"pallet-timestamp/try-runtime",
	"pallet-vesting/try-runtime",
	"pallet-transaction-payment/try-runtime",
	"pallet-treasury/try-runtime",
]<|MERGE_RESOLUTION|>--- conflicted
+++ resolved
@@ -14,26 +14,15 @@
 serde_derive = { version = "1.0.117", optional = true }
 static_assertions = "1.1.0"
 
-<<<<<<< HEAD
-sp-api = { git = "https://github.com/paritytech/substrate", default-features = false , branch = "rococo-v1" }
-inherents = { package = "sp-inherents", git = "https://github.com/paritytech/substrate", default-features = false , branch = "rococo-v1" }
-sp-std = { package = "sp-std", git = "https://github.com/paritytech/substrate", default-features = false , branch = "rococo-v1" }
-sp-io = { git = "https://github.com/paritytech/substrate", default-features = false , branch = "rococo-v1" }
-sp-runtime = { git = "https://github.com/paritytech/substrate", default-features = false , branch = "rococo-v1" }
-sp-session = { git = "https://github.com/paritytech/substrate", default-features = false , branch = "rococo-v1" }
-sp-staking = { git = "https://github.com/paritytech/substrate", default-features = false , branch = "rococo-v1" }
-sp-core = { git = "https://github.com/paritytech/substrate", default-features = false , branch = "rococo-v1" }
-=======
-beefy-primitives = { git = "https://github.com/paritytech/grandpa-bridge-gadget", branch = "master", default-features = false }
-sp-api = { git = "https://github.com/paritytech/substrate", branch = "master", default-features = false }
-inherents = { package = "sp-inherents", git = "https://github.com/paritytech/substrate", branch = "master", default-features = false }
-sp-std = { package = "sp-std", git = "https://github.com/paritytech/substrate", branch = "master", default-features = false }
-sp-io = { git = "https://github.com/paritytech/substrate", branch = "master", default-features = false }
-sp-runtime = { git = "https://github.com/paritytech/substrate", branch = "master", default-features = false }
-sp-session = { git = "https://github.com/paritytech/substrate", branch = "master", default-features = false }
-sp-staking = { git = "https://github.com/paritytech/substrate", branch = "master", default-features = false }
-sp-core = { git = "https://github.com/paritytech/substrate", branch = "master", default-features = false }
->>>>>>> 18e3d35d
+beefy-primitives = { git = "https://github.com/paritytech/grandpa-bridge-gadget", branch = "rococo-v1", default-features = false }
+sp-api = { git = "https://github.com/paritytech/substrate", branch = "rococo-v1", default-features = false }
+inherents = { package = "sp-inherents", git = "https://github.com/paritytech/substrate", branch = "rococo-v1", default-features = false }
+sp-std = { package = "sp-std", git = "https://github.com/paritytech/substrate", branch = "rococo-v1", default-features = false }
+sp-io = { git = "https://github.com/paritytech/substrate", branch = "rococo-v1", default-features = false }
+sp-runtime = { git = "https://github.com/paritytech/substrate", branch = "rococo-v1", default-features = false }
+sp-session = { git = "https://github.com/paritytech/substrate", branch = "rococo-v1", default-features = false }
+sp-staking = { git = "https://github.com/paritytech/substrate", branch = "rococo-v1", default-features = false }
+sp-core = { git = "https://github.com/paritytech/substrate", branch = "rococo-v1", default-features = false }
 
 pallet-authorship = { git = "https://github.com/paritytech/substrate", default-features = false , branch = "rococo-v1" }
 pallet-balances = { git = "https://github.com/paritytech/substrate", default-features = false , branch = "rococo-v1" }
@@ -47,16 +36,11 @@
 pallet-transaction-payment = { git = "https://github.com/paritytech/substrate", default-features = false , branch = "rococo-v1" }
 pallet-treasury = { git = "https://github.com/paritytech/substrate", default-features = false , branch = "rococo-v1" }
 
-<<<<<<< HEAD
-frame-benchmarking = { git = "https://github.com/paritytech/substrate", default-features = false, optional = true , branch = "rococo-v1" }
-pallet-babe = { git = "https://github.com/paritytech/substrate", default-features=false, optional = true , branch = "rococo-v1" }
-=======
-pallet-beefy = { git = "https://github.com/paritytech/grandpa-bridge-gadget", branch = "master", default-features = false }
-pallet-mmr = { git = "https://github.com/paritytech/substrate", branch = "master", default-features = false }
+pallet-beefy = { git = "https://github.com/paritytech/grandpa-bridge-gadget", branch = "rococo-v1", default-features = false }
+pallet-mmr = { git = "https://github.com/paritytech/substrate", branch = "rococo-v1", default-features = false }
 
-frame-benchmarking = { git = "https://github.com/paritytech/substrate", branch = "master", default-features = false, optional = true }
-pallet-babe = { git = "https://github.com/paritytech/substrate", branch = "master", default-features=false, optional = true }
->>>>>>> 18e3d35d
+frame-benchmarking = { git = "https://github.com/paritytech/substrate", branch = "rococo-v1", default-features = false, optional = true }
+pallet-babe = { git = "https://github.com/paritytech/substrate", branch = "rococo-v1", default-features=false, optional = true }
 
 primitives = { package = "polkadot-primitives", path = "../../primitives", default-features = false }
 libsecp256k1 = { version = "0.3.5", default-features = false }
