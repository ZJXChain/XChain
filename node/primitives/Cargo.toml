--- conflicted
+++ resolved
@@ -10,18 +10,10 @@
 polkadot-primitives = { path = "../../primitives" }
 polkadot-statement-table = { path = "../../statement-table" }
 parity-scale-codec = { version = "2.0.0", default-features = false, features = ["derive"] }
-<<<<<<< HEAD
-runtime_primitives = { package = "sp-runtime", git = "https://github.com/paritytech/substrate", branch = "polkadot-v0.8.29", default-features = false }
-sp-core = { git = "https://github.com/paritytech/substrate", branch = "polkadot-v0.8.29" }
-sp-application-crypto = { git = "https://github.com/paritytech/substrate", branch = "polkadot-v0.8.29" }
-sp-consensus-vrf = { git = "https://github.com/paritytech/substrate", branch = "polkadot-v0.8.29" }
-sp-consensus-babe = { git = "https://github.com/paritytech/substrate", branch = "polkadot-v0.8.29" }
-=======
 runtime_primitives = { package = "sp-runtime", git = "https://github.com/paritytech/substrate", branch = "polkadot-v0.8.30", default-features = false }
 sp-core = { git = "https://github.com/paritytech/substrate", branch = "polkadot-v0.8.30" }
 sp-application-crypto = { git = "https://github.com/paritytech/substrate", branch = "polkadot-v0.8.30" }
 sp-consensus-vrf = { git = "https://github.com/paritytech/substrate", branch = "polkadot-v0.8.30" }
 sp-consensus-babe = { git = "https://github.com/paritytech/substrate", branch = "polkadot-v0.8.30" }
->>>>>>> 6d781dda
 schnorrkel = "0.9.1"
 thiserror = "1.0.22"