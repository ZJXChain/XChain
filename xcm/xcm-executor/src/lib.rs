--- conflicted
+++ resolved
@@ -59,16 +59,6 @@
 	/// an over-estimate of the actual weight consumed. We do it this way to avoid needing the
 	/// execution engine to keep track of all instructions' weights (it only needs to care about
 	/// the weight of dynamically determined instructions such as `Transact`).
-<<<<<<< HEAD
-	pub total_surplus: u64,
-	pub total_refunded: u64,
-	pub error_handler: Xcm<Config::Call>,
-	pub error_handler_weight: u64,
-	pub appendix: Xcm<Config::Call>,
-	pub appendix_weight: u64,
-	pub transact_status: MaybeErrorCode,
-	pub topic: Option<[u8; 32]>,
-=======
 	total_surplus: u64,
 	total_refunded: u64,
 	error_handler: Xcm<Config::Call>,
@@ -77,7 +67,7 @@
 	appendix_weight: u64,
 	transact_status: MaybeErrorCode,
 	fees_mode: FeesMode,
->>>>>>> ba20a963
+	topic: Option<[u8; 32]>,
 	_config: PhantomData<Config>,
 }
 
@@ -166,6 +156,12 @@
 	}
 	pub fn set_fees_mode(&mut self, v: FeesMode) {
 		self.fees_mode = v
+	}
+	pub fn topic(&self) -> &Option<[u8; 32]> {
+		&self.topic
+	}
+	pub fn set_topic(&mut self, v: Option<[u8; 32]>) {
+		self.topic = v;
 	}
 }
 
@@ -236,11 +232,11 @@
 		vm.post_execute(xcm_weight, message_hash)
 	}
 
-	fn charge_fees(origin: impl Into<MultiLocation>, fees: MultiAssets) -> XcmResult {
+	fn charge_fees(origin: impl Into<MultiLocation>, fees: MultiAssets, context: XcmContext) -> XcmResult {
 		let origin = origin.into();
 		if !Config::FeeManager::is_waived(Some(&origin), FeeReason::ChargeFees) {
 			for asset in fees.inner() {
-				Config::AssetTransactor::withdraw_asset(&asset, &origin)?;
+				Config::AssetTransactor::withdraw_asset(&asset, &origin, context.clone())?;
 			}
 			Config::FeeManager::handle_fee(fees);
 		}
@@ -285,11 +281,8 @@
 			appendix: Xcm(vec![]),
 			appendix_weight: 0,
 			transact_status: Default::default(),
-<<<<<<< HEAD
+			fees_mode: FeesMode { jit_withdraw: false },
 			topic: None,
-=======
-			fees_mode: FeesMode { jit_withdraw: false },
->>>>>>> ba20a963
 			_config: PhantomData,
 		}
 	}
@@ -442,18 +435,13 @@
 			WithdrawAsset(assets) => {
 				// Take `assets` from the origin account (on-chain) and place in holding.
 				let origin = self.origin.as_ref().ok_or(XcmError::BadOrigin)?.clone();
-<<<<<<< HEAD
-				for asset in assets.drain().into_iter() {
+				for asset in assets.into_inner().into_iter() {
 					let context = XcmContext {
 						origin: Some(origin.clone()),
 						message_hash,
 						topic: self.topic,
 					};
 					Config::AssetTransactor::withdraw_asset(&asset, &origin, context)?;
-=======
-				for asset in assets.into_inner().into_iter() {
-					Config::AssetTransactor::withdraw_asset(&asset, &origin)?;
->>>>>>> ba20a963
 					self.subsume_asset(asset)?;
 				}
 				Ok(())
@@ -519,13 +507,8 @@
 					// don't want to punish a possibly innocent chain/user).
 					Config::AssetTransactor::can_check_in(&origin, asset, context.clone())?;
 				}
-<<<<<<< HEAD
-				for asset in assets.drain().into_iter() {
+				for asset in assets.into_inner().into_iter() {
 					Config::AssetTransactor::check_in(&origin, &asset, context.clone());
-=======
-				for asset in assets.into_inner().into_iter() {
-					Config::AssetTransactor::check_in(&origin, &asset);
->>>>>>> ba20a963
 					self.subsume_asset(asset)?;
 				}
 				Ok(())
@@ -805,26 +788,17 @@
 			ExportMessage { network, destination, xcm } => {
 				let hash = (&self.origin, &destination).using_encoded(blake2_128);
 				let channel = u32::decode(&mut hash.as_ref()).unwrap_or(0);
+				let context =
+					XcmContext { origin: self.origin.clone(), message_hash, topic: self.topic };
 				// Hash identifies the lane on the exporter which we use. We use the pairwise
 				// combination of the origin and destination to ensure origin/destination pairs will
 				// generally have their own lanes.
 				let (ticket, fee) =
 					validate_export::<Config::MessageExporter>(network, channel, destination, xcm)?;
-				self.take_fee(fee, FeeReason::Export(network))?;
+				self.take_fee(fee, FeeReason::Export(network), context)?;
 				Config::MessageExporter::deliver(ticket)?;
 				Ok(())
 			},
-<<<<<<< HEAD
-			SetTopic(topic) => {
-				self.topic = Some(topic);
-				Ok(())
-			},
-			ClearTopic => {
-				self.topic = None;
-				Ok(())
-			},
-			ExchangeAsset { .. } => Err(XcmError::Unimplemented),
-=======
 			LockAsset { asset, unlocker } => {
 				let origin = self.origin.as_ref().ok_or(XcmError::BadOrigin)?.clone();
 				let remote_asset = Self::try_reanchor(asset.clone(), &unlocker)?;
@@ -832,8 +806,10 @@
 					Config::AssetLocker::prepare_lock(unlocker.clone(), asset, origin.clone())?;
 				let msg =
 					Xcm::<()>(vec![NoteUnlockable { asset: remote_asset, owner: origin.clone() }]);
+				let context =
+					XcmContext { origin: Some(origin.clone()), message_hash, topic: self.topic };
 				let (ticket, price) = validate_send::<Config::XcmSender>(unlocker, msg)?;
-				self.take_fee(price, FeeReason::LockAsset)?;
+				self.take_fee(price, FeeReason::LockAsset, context)?;
 				lock_ticket.enact()?;
 				Config::XcmSender::deliver(ticket)?;
 				Ok(())
@@ -858,8 +834,10 @@
 				)?;
 				let msg =
 					Xcm::<()>(vec![UnlockAsset { asset: remote_asset, target: origin.clone() }]);
+				let context =
+					XcmContext { origin: Some(origin.clone()), message_hash, topic: self.topic };
 				let (ticket, price) = validate_send::<Config::XcmSender>(locker, msg)?;
-				self.take_fee(price, FeeReason::RequestUnlock)?;
+				self.take_fee(price, FeeReason::RequestUnlock, context)?;
 				reduce_ticket.enact()?;
 				Config::XcmSender::deliver(ticket)?;
 				Ok(())
@@ -883,21 +861,28 @@
 				self.fees_mode = FeesMode { jit_withdraw };
 				Ok(())
 			},
->>>>>>> ba20a963
+			SetTopic(topic) => {
+				self.topic = Some(topic);
+				Ok(())
+			},
+			ClearTopic => {
+				self.topic = None;
+				Ok(())
+			},
 			HrmpNewChannelOpenRequest { .. } => Err(XcmError::Unimplemented),
 			HrmpChannelAccepted { .. } => Err(XcmError::Unimplemented),
 			HrmpChannelClosing { .. } => Err(XcmError::Unimplemented),
 		}
 	}
 
-	fn take_fee(&mut self, fee: MultiAssets, reason: FeeReason) -> XcmResult {
+	fn take_fee(&mut self, fee: MultiAssets, reason: FeeReason, context: XcmContext) -> XcmResult {
 		if Config::FeeManager::is_waived(self.origin.as_ref(), reason) {
 			return Ok(())
 		}
 		let paid = if self.fees_mode.jit_withdraw {
 			let origin = self.origin.as_ref().ok_or(XcmError::BadOrigin)?;
 			for asset in fee.inner() {
-				Config::AssetTransactor::withdraw_asset(&asset, origin)?;
+				Config::AssetTransactor::withdraw_asset(&asset, origin, context.clone())?;
 			}
 			fee
 		} else {
