--- conflicted
+++ resolved
@@ -11,13 +11,8 @@
 lazy_static = "1.4"
 parking_lot = "0.11.1"
 polkadot-primitives = { path = "../../primitives" }
-<<<<<<< HEAD
-sc-network = { git = "https://github.com/paritytech/substrate", branch = "polkadot-v0.8.29" }
-sp-core = { git = "https://github.com/paritytech/substrate", branch = "polkadot-v0.8.29" }
-=======
 sc-network = { git = "https://github.com/paritytech/substrate", branch = "polkadot-v0.8.30" }
 sp-core = { git = "https://github.com/paritytech/substrate", branch = "polkadot-v0.8.30" }
->>>>>>> 6d781dda
 thiserror = "1.0.23"
 log = "0.4.13"
 parity-scale-codec = { version = "2.0.0", default-features = false }