--- conflicted
+++ resolved
@@ -330,11 +330,7 @@
 
 	/// Iterate over all unapproved candidates.
 	pub fn unapproved_candidates(&self) -> impl Iterator<Item = CandidateHash> + '_ {
-<<<<<<< HEAD
-		self.approved_bitfield.iter().enumerate().filter_map(move |(i, a)| if *a {
-=======
 		self.approved_bitfield.iter().enumerate().filter_map(move |(i, a)| if !*a {
->>>>>>> 2bbeb01b
 			Some(self.candidates[i].1)
 		} else {
 			None
