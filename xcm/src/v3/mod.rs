--- conflicted
+++ resolved
@@ -40,20 +40,12 @@
 	AssetId, AssetInstance, Fungibility, MultiAsset, MultiAssetFilter, MultiAssets,
 	WildFungibility, WildMultiAsset,
 };
-<<<<<<< HEAD
-pub use traits::{Error, ExecuteXcm, Outcome, Result, SendError, SendResult, SendXcm, XcmHash};
-// These parts of XCM v2 are unchanged in XCM v3, and are re-imported here.
-pub use super::v2::{
-	Ancestor, AncestorThen, BodyId, BodyPart, InteriorMultiLocation, Junction, Junctions,
-	MultiLocation, NetworkId, OriginKind, Parent, ParentThen, Weight, WeightLimit,
-=======
 pub use multilocation::{
 	Ancestor, AncestorThen, InteriorMultiLocation, MultiLocation, Parent, ParentThen,
 };
 pub use traits::{
 	send_xcm, validate_send, Error, ExecuteXcm, Outcome, PreparedMessage, Result, SendError,
-	SendResult, SendXcm, Unwrappable, Weight,
->>>>>>> 6185cf32
+	SendResult, SendXcm, Unwrappable, Weight, XcmHash,
 };
 // These parts of XCM v2 are unchanged in XCM v3, and are re-imported here.
 pub use super::v2::{BodyId, BodyPart, OriginKind, WeightLimit};
@@ -795,23 +787,6 @@
 	/// Errors: *Infallible*.
 	ClearTransactStatus,
 
-<<<<<<< HEAD
-	/// Set the Topic Register.
-	///
-	/// Safety: No concerns.
-	///
-	/// Kind: *Instruction*
-	///
-	/// Errors:
-	SetTopic([u8; 32]),
-
-	/// Clear the Topic Register.
-	///
-	/// Kind: *Instruction*
-	///
-	/// Errors: None.
-	ClearTopic,
-=======
 	/// Set the Origin Register to be some child of the Universal Ancestor.
 	///
 	/// Safety: Should only be usable if the Origin is trusted to represent the Universal Ancestor
@@ -847,7 +822,22 @@
 	///
 	/// Errors: *Fallible*.
 	ExportMessage { network: NetworkId, destination: InteriorMultiLocation, xcm: Xcm<()> },
->>>>>>> 6185cf32
+
+	/// Set the Topic Register.
+	///
+	/// Safety: No concerns.
+	///
+	/// Kind: *Instruction*
+	///
+	/// Errors:
+	SetTopic([u8; 32]),
+
+	/// Clear the Topic Register.
+	///
+	/// Kind: *Instruction*
+	///
+	/// Errors: None.
+	ClearTopic,
 }
 
 impl<Call> Xcm<Call> {
@@ -911,14 +901,11 @@
 				ExpectPallet { index, name, module_name, crate_major, min_crate_minor },
 			ReportTransactStatus(response_info) => ReportTransactStatus(response_info),
 			ClearTransactStatus => ClearTransactStatus,
-<<<<<<< HEAD
-			SetTopic(topic) => SetTopic(topic),
-			ClearTopic => ClearTopic,
-=======
 			UniversalOrigin(j) => UniversalOrigin(j),
 			ExportMessage { network, destination, xcm } =>
 				ExportMessage { network, destination, xcm },
->>>>>>> 6185cf32
+			SetTopic(topic) => SetTopic(topic),
+			ClearTopic => ClearTopic,
 		}
 	}
 }
@@ -974,14 +961,11 @@
 				W::expect_pallet(index, name, module_name, crate_major, min_crate_minor),
 			ReportTransactStatus(response_info) => W::report_transact_status(response_info),
 			ClearTransactStatus => W::clear_transact_status(),
-<<<<<<< HEAD
-			SetTopic(topic) => W::set_topic(topic),
-			ClearTopic => W::clear_topic(),
-=======
 			UniversalOrigin(j) => W::universal_origin(j),
 			ExportMessage { network, destination, xcm } =>
 				W::export_message(network, destination, xcm),
->>>>>>> 6185cf32
+			SetTopic(topic) => W::set_topic(topic),
+			ClearTopic => W::clear_topic(),
 		}
 	}
 }
