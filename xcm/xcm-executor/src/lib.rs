--- conflicted
+++ resolved
@@ -19,20 +19,6 @@
 use frame_support::{
 	dispatch::{Dispatchable, Weight},
 	ensure,
-<<<<<<< HEAD
-	traits::{Get, PalletsInfoAccess},
-	weights::GetDispatchInfo,
-};
-use parity_scale_codec::Encode;
-use sp_runtime::traits::Saturating;
-use sp_std::{marker::PhantomData, prelude::*};
-use xcm::latest::{
-	Error as XcmError, ExecuteXcm,
-	Instruction::{self, *},
-	MaybeErrorCode, MultiAsset, MultiAssets, MultiLocation, Outcome, PalletInfo, QueryResponseInfo,
-	Response, SendXcm, Xcm,
-};
-=======
 	traits::{Contains, Get, PalletsInfoAccess},
 	weights::GetDispatchInfo,
 };
@@ -41,7 +27,6 @@
 use sp_runtime::traits::Saturating;
 use sp_std::{marker::PhantomData, prelude::*};
 use xcm::latest::prelude::*;
->>>>>>> 6185cf32
 
 pub mod traits;
 use traits::{
@@ -79,8 +64,6 @@
 	_config: PhantomData<Config>,
 }
 
-<<<<<<< HEAD
-=======
 pub struct WeighedMessage<Call>(Weight, Xcm<Call>);
 impl<C> PreparedMessage for WeighedMessage<C> {
 	fn weight_of(&self) -> Weight {
@@ -88,7 +71,6 @@
 	}
 }
 
->>>>>>> 6185cf32
 impl<Config: config::Config> ExecuteXcm<Config::Call> for XcmExecutor<Config> {
 	type Prepared = WeighedMessage<Config::Call>;
 	fn prepare(mut message: Xcm<Config::Call>) -> Result<Self::Prepared, Xcm<Config::Call>> {
@@ -434,18 +416,11 @@
 			ReportError(response_info) => {
 				// Report the given result by sending a QueryResponse XCM to a previously given outcome
 				// destination if one was registered.
-<<<<<<< HEAD
-				Self::respond(
-					self.origin.clone(),
-					Response::ExecutionResult(self.error),
-					response_info,
-=======
 				self.respond(
 					self.origin.clone(),
 					Response::ExecutionResult(self.error),
 					response_info,
 					FeeReason::Report,
->>>>>>> 6185cf32
 				)
 			},
 			DepositAsset { assets, beneficiary } => {
@@ -500,16 +475,12 @@
 				// from Holding.
 				let assets =
 					Self::reanchored(self.holding.min(&assets), &response_info.destination, None);
-<<<<<<< HEAD
-				Self::respond(self.origin.clone(), Response::Assets(assets), response_info)
-=======
 				self.respond(
 					self.origin.clone(),
 					Response::Assets(assets),
 					response_info,
 					FeeReason::Report,
 				)
->>>>>>> 6185cf32
 			},
 			BuyExecution { fees, weight_limit } => {
 				// There is no need to buy any weight is `weight_limit` is `Unlimited` since it
@@ -600,12 +571,8 @@
 				let querier = Self::to_querier(self.origin.clone(), &destination)?;
 				let instruction = QueryResponse { query_id, response, max_weight, querier };
 				let message = Xcm(vec![instruction]);
-<<<<<<< HEAD
-				Config::XcmSender::send_xcm(destination, message).map_err(Into::into)
-=======
 				self.send(destination, message, FeeReason::QueryPallet)?;
 				Ok(())
->>>>>>> 6185cf32
 			},
 			ExpectPallet { index, name, module_name, crate_major, min_crate_minor } => {
 				let pallet = Config::PalletInstancesInfo::infos()
@@ -620,25 +587,16 @@
 				ensure!(minor >= min_crate_minor, XcmError::VersionIncompatible);
 				Ok(())
 			},
-<<<<<<< HEAD
-			ReportTransactStatus(response_info) => Self::respond(
-				self.origin.clone(),
-				Response::DispatchResult(self.transact_status.clone()),
-				response_info,
-=======
 			ReportTransactStatus(response_info) => self.respond(
 				self.origin.clone(),
 				Response::DispatchResult(self.transact_status.clone()),
 				response_info,
 				FeeReason::Report,
->>>>>>> 6185cf32
 			),
 			ClearTransactStatus => {
 				self.transact_status = Default::default();
 				Ok(())
 			},
-<<<<<<< HEAD
-=======
 			UniversalOrigin(new_global) => {
 				let universal_location = Config::LocationInverter::universal_location();
 				ensure!(universal_location.first() != Some(&new_global), XcmError::InvalidLocation);
@@ -667,7 +625,6 @@
 				Config::MessageExporter::deliver(ticket)?;
 				Ok(())
 			},
->>>>>>> 6185cf32
 			ExchangeAsset { .. } => Err(XcmError::Unimplemented),
 			HrmpNewChannelOpenRequest { .. } => Err(XcmError::Unimplemented),
 			HrmpChannelAccepted { .. } => Err(XcmError::Unimplemented),
@@ -683,11 +640,7 @@
 		Ok(match local_querier {
 			None => None,
 			Some(q) => Some(
-<<<<<<< HEAD
-				q.reanchored(&destination, &Config::LocationInverter::ancestry())
-=======
 				q.reanchored(&destination, &Config::LocationInverter::universal_location().into())
->>>>>>> 6185cf32
 					.map_err(|_| XcmError::ReanchorFailed)?,
 			),
 		})
@@ -697,25 +650,16 @@
 	///
 	/// The `local_querier` argument is the querier (if any) specified from the *local* perspective.
 	fn respond(
-<<<<<<< HEAD
-		local_querier: Option<MultiLocation>,
-		response: Response,
-		info: QueryResponseInfo,
-=======
 		&mut self,
 		local_querier: Option<MultiLocation>,
 		response: Response,
 		info: QueryResponseInfo,
 		fee_reason: FeeReason,
->>>>>>> 6185cf32
 	) -> Result<(), XcmError> {
 		let querier = Self::to_querier(local_querier, &info.destination)?;
 		let QueryResponseInfo { destination, query_id, max_weight } = info;
 		let instruction = QueryResponse { query_id, response, max_weight, querier };
 		let message = Xcm(vec![instruction]);
-<<<<<<< HEAD
-		Config::XcmSender::send_xcm(destination, message).map_err(Into::into)
-=======
 		let (ticket, fee) = validate_send::<Config::XcmSender>(destination, message)?;
 		if !Config::FeeManager::is_waived(&self.origin, fee_reason) {
 			let paid = self.holding.try_take(fee.into()).map_err(|_| XcmError::NotHoldingFees)?;
@@ -723,7 +667,6 @@
 		}
 		Config::XcmSender::deliver(ticket)?;
 		Ok(())
->>>>>>> 6185cf32
 	}
 
 	/// NOTE: Any assets which were unable to be reanchored are introduced into `failed_bin`.
