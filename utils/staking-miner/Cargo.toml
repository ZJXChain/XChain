[package]
name = "staking-miner"
version = "0.9.17"
authors = ["Parity Technologies <admin@parity.io>"]
edition = "2018"

[dependencies]
<<<<<<< HEAD
clap = { version = "3.0", features = ["derive", "env"] }
codec = { package = "parity-scale-codec", version = "3.0.0" }
=======
clap = { version = "3.1", features = ["derive", "env"] }
codec = { package = "parity-scale-codec", version = "2.0.0" }
>>>>>>> aa4b5fc5
tracing-subscriber = { version = "0.3.9", features = ["env-filter"]   }
jsonrpsee = { version = "0.8", features = ["ws-client", "macros"] }
log = "0.4.11"
paste = "1.0.6"
serde = "1.0.136"
serde_json = "1.0"
thiserror = "1.0.30"
tokio = { version = "1.17.0", features = ["macros", "rt-multi-thread", "sync"] }

remote-externalities = { git = "https://github.com/paritytech/substrate", branch = "master" }

sp-core = { git = "https://github.com/paritytech/substrate", branch = "master" }
sp-version = { git = "https://github.com/paritytech/substrate", branch = "master" }
sp-io = { git = "https://github.com/paritytech/substrate", branch = "master" }
sp-runtime = { git = "https://github.com/paritytech/substrate", branch = "master" }
sp-npos-elections = { git = "https://github.com/paritytech/substrate", branch = "master" }
sc-transaction-pool-api = { git = "https://github.com/paritytech/substrate", branch = "master" }


frame-system = { git = "https://github.com/paritytech/substrate", branch = "master" }
frame-support = { git = "https://github.com/paritytech/substrate", branch = "master" }
frame-election-provider-support = { git = "https://github.com/paritytech/substrate", branch = "master" }
pallet-election-provider-multi-phase = { git = "https://github.com/paritytech/substrate", branch = "master" }
pallet-staking = { git = "https://github.com/paritytech/substrate", branch = "master" }
pallet-balances = { git = "https://github.com/paritytech/substrate", branch = "master" }
pallet-transaction-payment = { git = "https://github.com/paritytech/substrate", branch = "master" }

core-primitives = { package = "polkadot-core-primitives", path = "../../core-primitives" }

runtime-common = { package = "polkadot-runtime-common", path = "../../runtime/common" }
polkadot-runtime = { path = "../../runtime/polkadot" }
kusama-runtime = { path = "../../runtime/kusama" }
westend-runtime = { path = "../../runtime/westend" }

sub-tokens = { git = "https://github.com/paritytech/substrate-debug-kit", branch = "master" }

[dev-dependencies]
sp-version = { git = "https://github.com/paritytech/substrate", branch = "master" }<|MERGE_RESOLUTION|>--- conflicted
+++ resolved
@@ -5,13 +5,8 @@
 edition = "2018"
 
 [dependencies]
-<<<<<<< HEAD
-clap = { version = "3.0", features = ["derive", "env"] }
 codec = { package = "parity-scale-codec", version = "3.0.0" }
-=======
 clap = { version = "3.1", features = ["derive", "env"] }
-codec = { package = "parity-scale-codec", version = "2.0.0" }
->>>>>>> aa4b5fc5
 tracing-subscriber = { version = "0.3.9", features = ["env-filter"]   }
 jsonrpsee = { version = "0.8", features = ["ws-client", "macros"] }
 log = "0.4.11"
