--- conflicted
+++ resolved
@@ -140,6 +140,9 @@
 	type AvailableBlockRatio = AvailableBlockRatio;
 	type Version = Version;
 	type ModuleToIndex = ModuleToIndex;
+	type AccountData = balances::AccountData<Balance>;
+	type OnNewAccount = ();
+	type OnReapAccount = (Balances, Staking, Session, Democracy);
 }
 
 parameter_types! {
@@ -156,18 +159,14 @@
 }
 
 impl indices::Trait for Runtime {
-	type IsDeadAccount = Balances;
 	type AccountIndex = AccountIndex;
-	type ResolveHint = indices::SimpleResolveHint<Self::AccountId, Self::AccountIndex>;
+	type Currency = Balances;
+	type Deposit = IndexDeposit;
 	type Event = Event;
 }
 
 parameter_types! {
 	pub const ExistentialDeposit: Balance = 100 * CENTS;
-<<<<<<< HEAD
-=======
-	pub const CreationFee: Balance = 1 * CENTS;
->>>>>>> 96a0c87d
 }
 
 /// Splits fees 80/20 between treasury and block author.
@@ -180,18 +179,10 @@
 
 impl balances::Trait for Runtime {
 	type Balance = Balance;
-<<<<<<< HEAD
-=======
-	type OnReapAccount = (System, Staking);
-	type OnNewAccount = Indices;
->>>>>>> 96a0c87d
 	type Event = Event;
 	type DustRemoval = ();
 	type ExistentialDeposit = ExistentialDeposit;
-<<<<<<< HEAD
-=======
-	type CreationFee = CreationFee;
->>>>>>> 96a0c87d
+	type AccountStore = System;
 }
 
 parameter_types! {
@@ -251,13 +242,13 @@
 }
 
 impl session::Trait for Runtime {
+	type Event = Event;
+	type ValidatorId = AccountId;
+	type ValidatorIdOf = staking::StashOf<Self>;
+	type ShouldEndSession = Babe;
 	type SessionManager = Staking;
 	type SessionHandler = <SessionKeys as OpaqueKeys>::KeyTypeIdProviders;
-	type ShouldEndSession = Babe;
-	type Event = Event;
 	type Keys = SessionKeys;
-	type ValidatorId = AccountId;
-	type ValidatorIdOf = staking::StashOf<Self>;
 	type DisabledValidatorsThreshold = DisabledValidatorsThreshold;
 }
 
@@ -287,10 +278,11 @@
 }
 
 impl staking::Trait for Runtime {
+	type Currency = Balances;
+	type Time = Timestamp;
+	type CurrencyToVote = CurrencyToVoteHandler<Self>;
 	type RewardRemainder = Treasury;
-	type CurrencyToVote = CurrencyToVoteHandler<Self>;
-	type Event = Event;
-	type Currency = Balances;
+	type Event = Event;
 	type Slash = Treasury;
 	type Reward = ();
 	type SessionsPerEra = SessionsPerEra;
@@ -299,7 +291,6 @@
 	// A super-majority of the council can cancel the slash.
 	type SlashCancelOrigin = collective::EnsureProportionAtLeast<_3, _4, AccountId, CouncilCollective>;
 	type SessionInterface = Self;
-	type Time = Timestamp;
 	type RewardCurve = RewardCurve;
 }
 
@@ -321,7 +312,6 @@
 	type EnactmentPeriod = EnactmentPeriod;
 	type LaunchPeriod = LaunchPeriod;
 	type VotingPeriod = VotingPeriod;
-	type EmergencyVotingPeriod = EmergencyVotingPeriod;
 	type MinimumDeposit = MinimumDeposit;
 	/// A straight majority of the council can decide what their next motion is.
 	type ExternalOrigin = collective::EnsureProportionAtLeast<_1, _2, AccountId, CouncilCollective>;
@@ -333,6 +323,7 @@
 	/// Two thirds of the technical committee can have an ExternalMajority/ExternalDefault vote
 	/// be tabled immediately and with a shorter voting/enactment period.
 	type FastTrackOrigin = collective::EnsureProportionAtLeast<_2, _3, AccountId, TechnicalCollective>;
+	type EmergencyVotingPeriod = EmergencyVotingPeriod;
 	// To cancel a proposal which has been passed, 2/3 of the council must agree to it.
 	type CancellationOrigin = collective::EnsureProportionAtLeast<_2, _3, AccountId, CouncilCollective>;
 	// Any single technical committee member may veto a coming council proposal, however they can
@@ -367,12 +358,12 @@
 	type CurrencyToVote = CurrencyToVoteHandler<Self>;
 	type CandidacyBond = CandidacyBond;
 	type VotingBond = VotingBond;
-	type TermDuration = TermDuration;
-	type DesiredMembers = DesiredMembers;
-	type DesiredRunnersUp = DesiredRunnersUp;
 	type LoserCandidate = Treasury;
 	type BadReport = Treasury;
 	type KickedMember = Treasury;
+	type DesiredMembers = DesiredMembers;
+	type DesiredRunnersUp = DesiredRunnersUp;
+	type TermDuration = TermDuration;
 }
 
 type TechnicalCollective = collective::Instance2;
@@ -408,17 +399,17 @@
 	type Currency = Balances;
 	type ApproveOrigin = collective::EnsureProportionAtLeast<_3, _5, AccountId, CouncilCollective>;
 	type RejectOrigin = collective::EnsureProportionMoreThan<_1, _2, AccountId, CouncilCollective>;
+	type Tippers = ElectionsPhragmen;
+	type TipCountdown = TipCountdown;
+	type TipFindersFee = TipFindersFee;
+	type TipReportDepositBase = TipReportDepositBase;
+	type TipReportDepositPerByte = TipReportDepositPerByte;
 	type Event = Event;
 	type ProposalRejection = Treasury;
 	type ProposalBond = ProposalBond;
 	type ProposalBondMinimum = ProposalBondMinimum;
 	type SpendPeriod = SpendPeriod;
 	type Burn = Burn;
-	type Tippers = ElectionsPhragmen;
-	type TipCountdown = TipCountdown;
-	type TipFindersFee = TipFindersFee;
-	type TipReportDepositBase = TipReportDepositBase;
-	type TipReportDepositPerByte = TipReportDepositPerByte;
 }
 
 impl offences::Trait for Runtime {
@@ -440,8 +431,8 @@
 	type Event = Event;
 	type Call = Call;
 	type SubmitTransaction = SubmitTransaction;
+	type SessionDuration = SessionDuration;
 	type ReportUnresponsiveness = Offences;
-	type SessionDuration = SessionDuration;
 }
 
 impl grandpa::Trait for Runtime {
@@ -503,8 +494,8 @@
 	type Event = Event;
 	type Currency = Balances;
 	type Parachains = Registrar;
+	type EndingPeriod = EndingPeriod;
 	type LeasePeriod = LeasePeriod;
-	type EndingPeriod = EndingPeriod;
 	type Randomness = RandomnessCollectiveFlip;
 }
 
@@ -514,7 +505,6 @@
 
 impl claims::Trait for Runtime {
 	type Event = Event;
-	type Currency = Balances;
 	type VestingSchedule = Vesting;
 	type Prefix = Prefix;
 }
@@ -579,10 +569,6 @@
 		Slots: slots::{Module, Call, Storage, Event<T>},
 		Registrar: registrar::{Module, Call, Storage, Event, Config<T>},
 
-<<<<<<< HEAD
-		// Claims vesting module. Usable initially, but can be removed once everything is vested.
-		Vesting: pallet_vesting::{Module, Call, Storage, Event<T>, Config<T>},
-=======
 		// Claims. Usable initially.
 		Claims: claims::{Module, Call, Storage, Event<T>, Config<T>, ValidateUnsigned},
 		// Vesting. Usable initially, but removed once all vesting is finished.
@@ -590,7 +576,6 @@
 
 		// Sudo. Last module. Usable initially, but removed once governance enabled.
 		Sudo: sudo,
->>>>>>> 96a0c87d
 	}
 }
 
