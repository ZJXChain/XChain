[package]
name = "polkadot-test-runtime"
version = "0.9.13"
authors = ["Parity Technologies <admin@parity.io>"]
edition = "2018"
build = "build.rs"

[dependencies]
bitvec = { version = "0.20.1", default-features = false, features = ["alloc"] }
parity-scale-codec = { version = "2.3.1", default-features = false, features = ["derive"] }
log = { version = "0.4.14", default-features = false }
rustc-hex = { version = "2.1.0", default-features = false }
scale-info = { version = "1.0", default-features = false, features = ["derive"] }
serde = { version = "1.0.132", default-features = false }
serde_derive = { version = "1.0.117", optional = true }
smallvec = "1.6.1"

authority-discovery-primitives = { package = "sp-authority-discovery", git = "https://github.com/paritytech/substrate", default-features = false , branch = "dp-jsonrpsee-integration-2" }
babe-primitives = { package = "sp-consensus-babe", git = "https://github.com/paritytech/substrate", default-features = false , branch = "dp-jsonrpsee-integration-2" }
beefy-primitives = { git = "https://github.com/paritytech/substrate", default-features = false , branch = "dp-jsonrpsee-integration-2" }
sp-api = { git = "https://github.com/paritytech/substrate", default-features = false , branch = "dp-jsonrpsee-integration-2" }
inherents = { package = "sp-inherents", git = "https://github.com/paritytech/substrate", default-features = false , branch = "dp-jsonrpsee-integration-2" }
offchain-primitives = { package = "sp-offchain", git = "https://github.com/paritytech/substrate", default-features = false , branch = "dp-jsonrpsee-integration-2" }
sp-std = { git = "https://github.com/paritytech/substrate", default-features = false , branch = "dp-jsonrpsee-integration-2" }
sp-io = { git = "https://github.com/paritytech/substrate", default-features = false , branch = "dp-jsonrpsee-integration-2" }
sp-runtime = { git = "https://github.com/paritytech/substrate", default-features = false , branch = "dp-jsonrpsee-integration-2" }
sp-staking = { git = "https://github.com/paritytech/substrate", default-features = false , branch = "dp-jsonrpsee-integration-2" }
sp-core = { git = "https://github.com/paritytech/substrate", default-features = false , branch = "dp-jsonrpsee-integration-2" }
sp-session = { git = "https://github.com/paritytech/substrate", default-features = false , branch = "dp-jsonrpsee-integration-2" }
sp-version = { git = "https://github.com/paritytech/substrate", default-features = false , branch = "dp-jsonrpsee-integration-2" }
frame-election-provider-support = { git = "https://github.com/paritytech/substrate", default-features = false , branch = "dp-jsonrpsee-integration-2" }
tx-pool-api = { package = "sp-transaction-pool", git = "https://github.com/paritytech/substrate", default-features = false , branch = "dp-jsonrpsee-integration-2" }
block-builder-api = { package = "sp-block-builder", git = "https://github.com/paritytech/substrate", default-features = false , branch = "dp-jsonrpsee-integration-2" }

<<<<<<< HEAD
pallet-authority-discovery = { git = "https://github.com/paritytech/substrate", default-features = false , branch = "dp-jsonrpsee-integration-2" }
pallet-authorship = { git = "https://github.com/paritytech/substrate", default-features = false , branch = "dp-jsonrpsee-integration-2" }
pallet-babe = { git = "https://github.com/paritytech/substrate", default-features = false , branch = "dp-jsonrpsee-integration-2" }
pallet-balances = { git = "https://github.com/paritytech/substrate", default-features = false , branch = "dp-jsonrpsee-integration-2" }
pallet-transaction-payment = { git = "https://github.com/paritytech/substrate", default-features = false , branch = "dp-jsonrpsee-integration-2" }
pallet-transaction-payment-rpc-runtime-api = { git = "https://github.com/paritytech/substrate", default-features = false , branch = "dp-jsonrpsee-integration-2" }
frame-executive = { git = "https://github.com/paritytech/substrate", default-features = false , branch = "dp-jsonrpsee-integration-2" }
pallet-grandpa = { git = "https://github.com/paritytech/substrate", default-features = false , branch = "dp-jsonrpsee-integration-2" }
pallet-indices = { git = "https://github.com/paritytech/substrate", default-features = false , branch = "dp-jsonrpsee-integration-2" }
pallet-mmr-primitives = { git = "https://github.com/paritytech/substrate", default-features = false , branch = "dp-jsonrpsee-integration-2" }
pallet-nicks = { git = "https://github.com/paritytech/substrate", default-features = false , branch = "dp-jsonrpsee-integration-2" }
pallet-offences = { git = "https://github.com/paritytech/substrate", default-features = false , branch = "dp-jsonrpsee-integration-2" }
pallet-session = { git = "https://github.com/paritytech/substrate", default-features = false , branch = "dp-jsonrpsee-integration-2" }
frame-support = { git = "https://github.com/paritytech/substrate", default-features = false , branch = "dp-jsonrpsee-integration-2" }
pallet-staking = { git = "https://github.com/paritytech/substrate", default-features = false , branch = "dp-jsonrpsee-integration-2" }
pallet-staking-reward-curve = { git = "https://github.com/paritytech/substrate", branch = "dp-jsonrpsee-integration-2" }
frame-system = {git = "https://github.com/paritytech/substrate", default-features = false , branch = "dp-jsonrpsee-integration-2" }
frame-system-rpc-runtime-api = { git = "https://github.com/paritytech/substrate", default-features = false , branch = "dp-jsonrpsee-integration-2" }
pallet-timestamp = { git = "https://github.com/paritytech/substrate", default-features = false , branch = "dp-jsonrpsee-integration-2" }
pallet-sudo = { git = "https://github.com/paritytech/substrate", default-features = false , branch = "dp-jsonrpsee-integration-2" }
pallet-vesting = { git = "https://github.com/paritytech/substrate", default-features = false , branch = "dp-jsonrpsee-integration-2" }
=======
pallet-authority-discovery = { git = "https://github.com/paritytech/substrate", branch = "master", default-features = false }
pallet-authorship = { git = "https://github.com/paritytech/substrate", branch = "master", default-features = false }
pallet-babe = { git = "https://github.com/paritytech/substrate", branch = "master", default-features = false }
pallet-balances = { git = "https://github.com/paritytech/substrate", branch = "master", default-features = false }
pallet-transaction-payment = { git = "https://github.com/paritytech/substrate", branch = "master", default-features = false }
pallet-transaction-payment-rpc-runtime-api = { git = "https://github.com/paritytech/substrate", branch = "master", default-features = false }
frame-executive = { git = "https://github.com/paritytech/substrate", branch = "master", default-features = false }
pallet-grandpa = { git = "https://github.com/paritytech/substrate", branch = "master", default-features = false }
pallet-indices = { git = "https://github.com/paritytech/substrate", branch = "master", default-features = false }
pallet-mmr-primitives = { git = "https://github.com/paritytech/substrate", branch = "master", default-features = false }
pallet-nicks = { git = "https://github.com/paritytech/substrate", branch = "master", default-features = false }
pallet-offences = { git = "https://github.com/paritytech/substrate", branch = "master", default-features = false }
pallet-session = { git = "https://github.com/paritytech/substrate", branch = "master", default-features = false }
frame-support = { git = "https://github.com/paritytech/substrate", branch = "master", default-features = false }
pallet-staking = { git = "https://github.com/paritytech/substrate", branch = "master", default-features = false }
pallet-staking-reward-curve = { git = "https://github.com/paritytech/substrate", branch = "master" }
frame-system = {git = "https://github.com/paritytech/substrate", branch = "master", default-features = false }
frame-system-rpc-runtime-api = { git = "https://github.com/paritytech/substrate", branch = "master", default-features = false }
test-runtime-constants = { package = "test-runtime-constants", path = "./constants", default-features = false }
pallet-timestamp = { git = "https://github.com/paritytech/substrate", branch = "master", default-features = false }
pallet-sudo = { git = "https://github.com/paritytech/substrate", branch = "master", default-features = false }
pallet-vesting = { git = "https://github.com/paritytech/substrate", branch = "master", default-features = false }
>>>>>>> 1c2a0e2f

runtime-common = { package = "polkadot-runtime-common", path = "../common", default-features = false }
primitives = { package = "polkadot-primitives", path = "../../primitives", default-features = false }
pallet-xcm = { path = "../../xcm/pallet-xcm", default-features = false }
polkadot-parachain = { path = "../../parachain", default-features = false }
polkadot-runtime-parachains = { path = "../parachains", default-features = false }
xcm-builder = { path = "../../xcm/xcm-builder", default-features = false }
xcm-executor = { path = "../../xcm/xcm-executor", default-features = false }
xcm = { path = "../../xcm", default-features = false }

[dev-dependencies]
hex-literal = "0.3.4"
tiny-keccak = "2.0.2"
<<<<<<< HEAD
keyring = { package = "sp-keyring", git = "https://github.com/paritytech/substrate", branch = "dp-jsonrpsee-integration-2" }
sp-trie = { git = "https://github.com/paritytech/substrate", branch = "dp-jsonrpsee-integration-2" }
serde_json = "1.0.71"
=======
keyring = { package = "sp-keyring", git = "https://github.com/paritytech/substrate", branch = "master" }
sp-trie = { git = "https://github.com/paritytech/substrate", branch = "master" }
serde_json = "1.0.74"
>>>>>>> 1c2a0e2f

[build-dependencies]
substrate-wasm-builder = { git = "https://github.com/paritytech/substrate", branch = "dp-jsonrpsee-integration-2" }

[features]
default = ["std"]
no_std = []
only-staking = []
runtime-metrics = ["polkadot-runtime-parachains/runtime-metrics", "sp-io/with-tracing"]

std = [
	"authority-discovery-primitives/std",
	"pallet-authority-discovery/std",
	"bitvec/std",
	"primitives/std",
	"rustc-hex/std",
	"parity-scale-codec/std",
	"scale-info/std",
	"inherents/std",
	"sp-core/std",
	"polkadot-parachain/std",
	"pallet-xcm/std",
	"xcm-builder/std",
	"xcm-executor/std",
	"xcm/std",
	"sp-api/std",
	"tx-pool-api/std",
	"block-builder-api/std",
	"offchain-primitives/std",
	"sp-std/std",
	"sp-io/std",
	"frame-support/std",
	"pallet-authorship/std",
	"pallet-balances/std",
	"pallet-transaction-payment/std",
	"pallet-transaction-payment-rpc-runtime-api/std",
	"frame-executive/std",
	"pallet-grandpa/std",
	"pallet-indices/std",
	"pallet-nicks/std",
	"pallet-offences/std",
	"sp-runtime/std",
	"sp-staking/std",
	"pallet-session/std",
	"pallet-staking/std",
	"frame-system/std",
	"frame-system-rpc-runtime-api/std",
	"test-runtime-constants/std",
	"pallet-timestamp/std",
	"sp-version/std",
	"pallet-vesting/std",
	"serde_derive",
	"serde/std",
	"pallet-babe/std",
	"babe-primitives/std",
	"sp-session/std",
	"runtime-common/std",
	"log/std",
	"frame-election-provider-support/std",
]<|MERGE_RESOLUTION|>--- conflicted
+++ resolved
@@ -32,7 +32,6 @@
 tx-pool-api = { package = "sp-transaction-pool", git = "https://github.com/paritytech/substrate", default-features = false , branch = "dp-jsonrpsee-integration-2" }
 block-builder-api = { package = "sp-block-builder", git = "https://github.com/paritytech/substrate", default-features = false , branch = "dp-jsonrpsee-integration-2" }
 
-<<<<<<< HEAD
 pallet-authority-discovery = { git = "https://github.com/paritytech/substrate", default-features = false , branch = "dp-jsonrpsee-integration-2" }
 pallet-authorship = { git = "https://github.com/paritytech/substrate", default-features = false , branch = "dp-jsonrpsee-integration-2" }
 pallet-babe = { git = "https://github.com/paritytech/substrate", default-features = false , branch = "dp-jsonrpsee-integration-2" }
@@ -51,33 +50,10 @@
 pallet-staking-reward-curve = { git = "https://github.com/paritytech/substrate", branch = "dp-jsonrpsee-integration-2" }
 frame-system = {git = "https://github.com/paritytech/substrate", default-features = false , branch = "dp-jsonrpsee-integration-2" }
 frame-system-rpc-runtime-api = { git = "https://github.com/paritytech/substrate", default-features = false , branch = "dp-jsonrpsee-integration-2" }
+test-runtime-constants = { package = "test-runtime-constants", path = "./constants", default-features = false }
 pallet-timestamp = { git = "https://github.com/paritytech/substrate", default-features = false , branch = "dp-jsonrpsee-integration-2" }
 pallet-sudo = { git = "https://github.com/paritytech/substrate", default-features = false , branch = "dp-jsonrpsee-integration-2" }
 pallet-vesting = { git = "https://github.com/paritytech/substrate", default-features = false , branch = "dp-jsonrpsee-integration-2" }
-=======
-pallet-authority-discovery = { git = "https://github.com/paritytech/substrate", branch = "master", default-features = false }
-pallet-authorship = { git = "https://github.com/paritytech/substrate", branch = "master", default-features = false }
-pallet-babe = { git = "https://github.com/paritytech/substrate", branch = "master", default-features = false }
-pallet-balances = { git = "https://github.com/paritytech/substrate", branch = "master", default-features = false }
-pallet-transaction-payment = { git = "https://github.com/paritytech/substrate", branch = "master", default-features = false }
-pallet-transaction-payment-rpc-runtime-api = { git = "https://github.com/paritytech/substrate", branch = "master", default-features = false }
-frame-executive = { git = "https://github.com/paritytech/substrate", branch = "master", default-features = false }
-pallet-grandpa = { git = "https://github.com/paritytech/substrate", branch = "master", default-features = false }
-pallet-indices = { git = "https://github.com/paritytech/substrate", branch = "master", default-features = false }
-pallet-mmr-primitives = { git = "https://github.com/paritytech/substrate", branch = "master", default-features = false }
-pallet-nicks = { git = "https://github.com/paritytech/substrate", branch = "master", default-features = false }
-pallet-offences = { git = "https://github.com/paritytech/substrate", branch = "master", default-features = false }
-pallet-session = { git = "https://github.com/paritytech/substrate", branch = "master", default-features = false }
-frame-support = { git = "https://github.com/paritytech/substrate", branch = "master", default-features = false }
-pallet-staking = { git = "https://github.com/paritytech/substrate", branch = "master", default-features = false }
-pallet-staking-reward-curve = { git = "https://github.com/paritytech/substrate", branch = "master" }
-frame-system = {git = "https://github.com/paritytech/substrate", branch = "master", default-features = false }
-frame-system-rpc-runtime-api = { git = "https://github.com/paritytech/substrate", branch = "master", default-features = false }
-test-runtime-constants = { package = "test-runtime-constants", path = "./constants", default-features = false }
-pallet-timestamp = { git = "https://github.com/paritytech/substrate", branch = "master", default-features = false }
-pallet-sudo = { git = "https://github.com/paritytech/substrate", branch = "master", default-features = false }
-pallet-vesting = { git = "https://github.com/paritytech/substrate", branch = "master", default-features = false }
->>>>>>> 1c2a0e2f
 
 runtime-common = { package = "polkadot-runtime-common", path = "../common", default-features = false }
 primitives = { package = "polkadot-primitives", path = "../../primitives", default-features = false }
@@ -91,15 +67,9 @@
 [dev-dependencies]
 hex-literal = "0.3.4"
 tiny-keccak = "2.0.2"
-<<<<<<< HEAD
 keyring = { package = "sp-keyring", git = "https://github.com/paritytech/substrate", branch = "dp-jsonrpsee-integration-2" }
 sp-trie = { git = "https://github.com/paritytech/substrate", branch = "dp-jsonrpsee-integration-2" }
-serde_json = "1.0.71"
-=======
-keyring = { package = "sp-keyring", git = "https://github.com/paritytech/substrate", branch = "master" }
-sp-trie = { git = "https://github.com/paritytech/substrate", branch = "master" }
 serde_json = "1.0.74"
->>>>>>> 1c2a0e2f
 
 [build-dependencies]
 substrate-wasm-builder = { git = "https://github.com/paritytech/substrate", branch = "dp-jsonrpsee-integration-2" }
