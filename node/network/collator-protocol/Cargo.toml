[package]
name = "polkadot-collator-protocol"
version = "0.1.0"
authors = ["Parity Technologies <admin@parity.io>"]
edition = "2018"

[dependencies]
futures = "0.3.12"
tracing = "0.1.22"
tracing-futures = "0.2.4"
thiserror = "1.0.23"

polkadot-primitives = { path = "../../../primitives" }
polkadot-node-network-protocol = { path = "../../network/protocol" }
polkadot-node-primitives = { path = "../../primitives" }
polkadot-node-subsystem-util = { path = "../../subsystem-util" }
polkadot-subsystem = { package = "polkadot-node-subsystem", path = "../../subsystem" }

[dev-dependencies]
log = "0.4.13"
env_logger = "0.8.2"
assert_matches = "1.4.0"
futures-timer = "3.0.2"

<<<<<<< HEAD
sp-core = { git = "https://github.com/paritytech/substrate", branch = "polkadot-v0.8.28", features = ["std"] }
sp-keyring = { git = "https://github.com/paritytech/substrate", branch = "polkadot-v0.8.28" }
=======
sp-core = { git = "https://github.com/paritytech/substrate", branch = "polkadot-v0.8.29", features = ["std"] }
sp-keyring = { git = "https://github.com/paritytech/substrate", branch = "polkadot-v0.8.29" }
>>>>>>> 2494dec2

polkadot-subsystem-testhelpers = { package = "polkadot-node-subsystem-test-helpers", path = "../../subsystem-test-helpers" }<|MERGE_RESOLUTION|>--- conflicted
+++ resolved
@@ -22,12 +22,7 @@
 assert_matches = "1.4.0"
 futures-timer = "3.0.2"
 
-<<<<<<< HEAD
-sp-core = { git = "https://github.com/paritytech/substrate", branch = "polkadot-v0.8.28", features = ["std"] }
-sp-keyring = { git = "https://github.com/paritytech/substrate", branch = "polkadot-v0.8.28" }
-=======
 sp-core = { git = "https://github.com/paritytech/substrate", branch = "polkadot-v0.8.29", features = ["std"] }
 sp-keyring = { git = "https://github.com/paritytech/substrate", branch = "polkadot-v0.8.29" }
->>>>>>> 2494dec2
 
 polkadot-subsystem-testhelpers = { package = "polkadot-node-subsystem-test-helpers", path = "../../subsystem-test-helpers" }