--- conflicted
+++ resolved
@@ -22,17 +22,12 @@
 // An xcm sender/receiver akin to > /dev/null
 pub struct DevNull;
 impl xcm::opaque::latest::SendXcm for DevNull {
-<<<<<<< HEAD
-	fn send_xcm(_: impl Into<MultiLocation>, msg: Xcm<()>) -> SendResult {
-		Ok(VersionedXcm::from(msg).using_encoded(sp_io::hashing::blake2_256))
-=======
 	type Ticket = ();
 	fn validate(_: &mut Option<MultiLocation>, _: &mut Option<Xcm<()>>) -> SendResult<()> {
 		Ok(((), MultiAssets::new()))
 	}
-	fn deliver(_: ()) -> Result<(), SendError> {
-		Ok(())
->>>>>>> 6185cf32
+	fn deliver(_: ()) -> Result<XcmHash, SendError> {
+		Ok([0; 32])
 	}
 }
 
