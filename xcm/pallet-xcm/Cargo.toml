[package]
authors = ["Parity Technologies <admin@parity.io>"]
edition = "2018"
name = "pallet-xcm"
version = "0.9.17"

[dependencies]
codec = { package = "parity-scale-codec", version = "2.0.0", default-features = false, features = ["derive"] }
scale-info = { version = "1.0", default-features = false, features = ["derive"] }
serde = { version = "1.0.136", optional = true, features = ["derive"] }
log = { version = "0.4.14", default-features = false }
impl-trait-for-tuples = "0.2.2"

<<<<<<< HEAD
=======
sp-std = { git = "https://github.com/paritytech/substrate", default-features = false, branch = "master" }
sp-io = { git = "https://github.com/paritytech/substrate", default-features = false, branch = "master" }
sp-runtime = { git = "https://github.com/paritytech/substrate", default-features = false, branch = "master" }
sp-core = { git = "https://github.com/paritytech/substrate", default-features = false, branch = "master" }
>>>>>>> ba20a963
frame-support = { git = "https://github.com/paritytech/substrate", default-features = false, branch = "master" }
frame-system = { git = "https://github.com/paritytech/substrate", default-features = false, branch = "master" }
sp-core = { git = "https://github.com/paritytech/substrate", default-features = false, branch = "master" }
sp-runtime = { git = "https://github.com/paritytech/substrate", default-features = false, branch = "master" }
sp-std = { git = "https://github.com/paritytech/substrate", default-features = false, branch = "master" }

xcm = { path = "..", default-features = false }
xcm-executor = { path = "../xcm-executor", default-features = false }

[dev-dependencies]
pallet-balances = { git = "https://github.com/paritytech/substrate", branch = "master" }
polkadot-runtime-parachains = { path = "../../runtime/parachains" }
<<<<<<< HEAD
polkadot-parachain = { path = "../../parachain" }
sp-io = { git = "https://github.com/paritytech/substrate", branch = "master", default-features = false }
=======
>>>>>>> ba20a963
xcm-builder = { path = "../xcm-builder" }

[features]
default = ["std"]
std = [
	"codec/std",
	"scale-info/std",
	"serde",
	"sp-std/std",
	"sp-io/std",
	"sp-core/std",
	"sp-runtime/std",
	"frame-support/std",
	"frame-system/std",
	"xcm/std",
	"xcm-executor/std",
]
runtime-benchmarks = []<|MERGE_RESOLUTION|>--- conflicted
+++ resolved
@@ -11,16 +11,10 @@
 log = { version = "0.4.14", default-features = false }
 impl-trait-for-tuples = "0.2.2"
 
-<<<<<<< HEAD
-=======
-sp-std = { git = "https://github.com/paritytech/substrate", default-features = false, branch = "master" }
-sp-io = { git = "https://github.com/paritytech/substrate", default-features = false, branch = "master" }
-sp-runtime = { git = "https://github.com/paritytech/substrate", default-features = false, branch = "master" }
-sp-core = { git = "https://github.com/paritytech/substrate", default-features = false, branch = "master" }
->>>>>>> ba20a963
 frame-support = { git = "https://github.com/paritytech/substrate", default-features = false, branch = "master" }
 frame-system = { git = "https://github.com/paritytech/substrate", default-features = false, branch = "master" }
 sp-core = { git = "https://github.com/paritytech/substrate", default-features = false, branch = "master" }
+sp-io = { git = "https://github.com/paritytech/substrate", default-features = false, branch = "master" }
 sp-runtime = { git = "https://github.com/paritytech/substrate", default-features = false, branch = "master" }
 sp-std = { git = "https://github.com/paritytech/substrate", default-features = false, branch = "master" }
 
@@ -30,11 +24,7 @@
 [dev-dependencies]
 pallet-balances = { git = "https://github.com/paritytech/substrate", branch = "master" }
 polkadot-runtime-parachains = { path = "../../runtime/parachains" }
-<<<<<<< HEAD
 polkadot-parachain = { path = "../../parachain" }
-sp-io = { git = "https://github.com/paritytech/substrate", branch = "master", default-features = false }
-=======
->>>>>>> ba20a963
 xcm-builder = { path = "../xcm-builder" }
 
 [features]
