--- conflicted
+++ resolved
@@ -29,10 +29,5 @@
 sp-state-machine = { git = "https://github.com/paritytech/substrate", branch = "dp-jsonrpsee-integration-2" }
 
 [dev-dependencies]
-<<<<<<< HEAD
 sp-keyring = { git = "https://github.com/paritytech/substrate", branch = "dp-jsonrpsee-integration-2" }
-futures = "0.3.17"
-=======
-sp-keyring = { git = "https://github.com/paritytech/substrate", branch = "master" }
-futures = "0.3.19"
->>>>>>> 1c2a0e2f
+futures = "0.3.19"